--- conflicted
+++ resolved
@@ -1,15 +1,9 @@
 *.pptx
-<<<<<<< HEAD
+
 development _ not to be included in git/
-=======
->>>>>>> dbef2792
+
 __pycache__/
 twoColourExampleData/
 *test*
 *.xml
-<<<<<<< HEAD
-
 *.iml
-=======
-*.iml
->>>>>>> dbef2792
