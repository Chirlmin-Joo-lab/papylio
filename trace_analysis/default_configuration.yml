--- conflicted
+++ resolved
@@ -1,8 +1,5 @@
-<<<<<<< HEAD
 compute_image:
     numFrames: All
-=======
->>>>>>> 8b08e53a
 show_movie:
     image: average_image
     annotate: False
