--- conflicted
+++ resolved
@@ -75,17 +75,13 @@
                
         with self.filepath.open('rb') as fid:
             self.width = np.fromfile(fid, np.int16,count=1)[0].astype(int)
-<<<<<<< HEAD
             self.height =  np.fromfile(fid, np.int16,count=1)[0].astype(int)
 
         # Is this necessary for just one pma file? Then I think we should not include this. [IS 08-11-2020]
         if self.width==0: #required for hel21.pma from Sung Hyun
             self.width=512;
             self.height=512;
-=======
-            self.height = np.fromfile(fid, np.int16,count=1)[0].astype(int)
-        
->>>>>>> f2a7a70b
+
         self.number_of_frames = int((statinfo.st_size-4)/(self.width*self.height))
         
         
@@ -156,11 +152,7 @@
 #        self.m_offset = self.filesize - self.datasize - 8
     
        
-<<<<<<< HEAD
-    def read_frame(self, frame_number):
-=======
-    def _read_frame(self, frame_number,ii=0):
->>>>>>> f2a7a70b
+    def _read_frame(self, frame_number):
         with self.filepath.open('rb') as fid:
             np.fromfile(fid, np.uint16,count=1)
             np.fromfile(fid, np.uint16,count=1)
