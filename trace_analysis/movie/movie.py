--- conflicted
+++ resolved
@@ -46,41 +46,6 @@
             self.name = self.filepath.with_suffix('').name
 
         self.read_header()
-<<<<<<< HEAD
-        
-=======
-
-        #self.set_background_and_transformation() # Carlos: isn't this double, you call set_background twice, Margreet: this is the bg of the image, not the tetra_image. Same formulas though
-
-        #Ivo: This is a good idea I think, but I think we should put this option in the method that produces the pks file.
-        #self.pks_fn=kwargs.get('pks_fn',filepath) # default pks_fn=filepath, but you could give in a different name; ImageCollection(name, name, pks_fn='   ')
-
-        #Ivo: same here
-        #self.choice_channel=kwargs.get('choice_channel','d') #default 'd', 'd' for donor, 'a' for acceptor, 'da' for the sum
-
-        #Ivo: what are these?
-        #self.generic_map=kwargs.get('generic',0)
-        #self.ii=np.array(range(1024*1024))
-
-        #Ivo: Commented this because I would like to be able to instantiate the object without doing this initially
-        #self.mapping = Mapping(tetra_fn,generic=self.generic_map)
-#        (self.background,
-#         self.pts_number,
-#         self.dstG,
-#         self.ptsG,
-#         self.im_mean20_correct,
-#         self.Gauss,
-#         self.ptsG2) = self.set_background_and_transformation()
-#        self.show_selected_spots()
-
-#    @cached_property
-#    def read_one_page(self):
-#        return read_one_page ##normally this funciton needs two inputs, why not here?
-#        if '.pma' in self.filepath:
-#            return read_one_page_pma
-#        elif '.tif' in self.filepath:
-#            return read_one_page_tif
->>>>>>> f2a7a70b
 
     def __repr__(self):
         return(f'{self.__class__.__name__}({str(self.filepath)})')
@@ -95,18 +60,6 @@
         if self._maximum_projection_image is None: self.make_maximum_projection(write=True)
         return self._maximum_projection_image
 
-<<<<<<< HEAD
-#    def read_header(self):
-#        self.movie.read_header()
-#        self.width_pixels= self.movie.width_pixels
-#        self.height_pixels=self.movie.height_pixels
-#        self.number_of_frames=self.movie.number_of_frames
-#        
-#    def read_frame(self, frame_number):
-#        frame=self.movie.read_frame(frame_number)
-#        return frame
-
-=======
     @property
     def channel_grid(self):
         """ numpy.array : number of channels in the horizontal and vertical dimension
@@ -114,7 +67,6 @@
         Setting the channel_grid variable will assume equally spaced channels
         """
         return self._channel_grid
->>>>>>> f2a7a70b
 
     @channel_grid.setter
     def channel_grid(self, channel_grid):
@@ -150,8 +102,8 @@
             self.height = width
 
     def read_frame(self, frame_number):
-        im = self._read_frame(frame_number)
-        return np.rot90(im, self.rot90)
+        frame = self._read_frame(frame_number)
+        return np.rot90(frame, self.rot90)
 
     def get_channel(self, image=None, channel='d'):
         if image is None: image = self.average_image
