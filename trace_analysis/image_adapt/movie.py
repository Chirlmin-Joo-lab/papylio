--- conflicted
+++ resolved
@@ -110,27 +110,17 @@
         elif channel is 'a':
             return np.array([[self.width // 2, self.width], [0, self.height]])
 
-<<<<<<< HEAD
     def make_maximum_projection(self, number_of_frames = 20, write = False):
         maximum_projection_image = np.zeros((self.height, self.width))
 
         for i in range(number_of_frames):
-=======
-    def make_maximum_projection(self, write = False):
-        maximum_projection_image = np.zeros((self.height, self.width))
-        for i in range(self.number_of_frames):
->>>>>>> 252f56f7
             frame = self.read_frame(frame_number=i)
             print(i)
             maximum_projection_image = np.maximum(maximum_projection_image, frame)
         self._maximum_projection_image = maximum_projection_image
         
         if write:
-<<<<<<< HEAD
-            tif_filepath = self.writepath.joinpath(self.name+'_maxprojection.tif')
-=======
             tif_filepath = self.writepath.joinpath(self.name+'_max.tif')
->>>>>>> 252f56f7
             if self.bitdepth == 16: TIFF.imwrite(tif_filepath, np.uint16(maximum_projection_image))
             elif self.bitdepth == 8: TIFF.imwrite(tif_filepath, np.uint8(maximum_projection_image))
 
