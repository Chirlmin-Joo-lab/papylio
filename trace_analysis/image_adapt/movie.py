# -*- coding: utf-8 -*-
"""
Created on Jun 2019
@author: carlos

some features are shared within an image collection, like the file name, mapping, background, threshold, ...)
so imagecollection is a class ;)

warning blackboax number: (size+fwhm) gauss for extracting donor&acceptor
"""

import os
import time
from pathlib import Path
import tifffile as TIFF
import numpy as np
import matplotlib.pyplot as plt




from trace_analysis.image_adapt.load_file import read_one_page#_pma, read_one_page_tif
from trace_analysis.image_adapt.load_file import read_header
from trace_analysis.image_adapt.rolling_ball import rollingball
from trace_analysis.image_adapt.find_threshold import remove_background, get_threshold
#from trace_analysis.image_adapt.Mapping import Mapping
from trace_analysis.image_adapt.Image import Image

from trace_analysis.image_adapt.polywarp import polywarp, polywarp_apply
#from cached_property import cached_property
from trace_analysis.mapping.mapping import Mapping2

class Movie:
    def __init__(self, filepath):#, **kwargs):
        self.filepath = Path(filepath)
        self._average_image = None
        self.is_mapping_movie = False
        self.number_of_colours = 2

        if not self.filepath.suffix == '.sifx':
#            self.writepath = self.filepath.parent.parent
#            self.name = self.filepath.parent.name
#        else:
            self.writepath = self.filepath.parent
            self.name = self.filepath.with_suffix('').name
        
        self.read_header()
        
        #self.set_background_and_transformation() # Carlos: isn't this double, you call set_background twice, Margreet: this is the bg of the image, not the tetra_image. Same formulas though
        
        #Ivo: This is a good idea I think, but I think we should put this option in the method that produces the pks file.
        #self.pks_fn=kwargs.get('pks_fn',filepath) # default pks_fn=filepath, but you could give in a different name; ImageCollection(name, name, pks_fn='   ')
        
        #Ivo: same here
        #self.choice_channel=kwargs.get('choice_channel','d') #default 'd', 'd' for donor, 'a' for acceptor, 'da' for the sum
        
        #Ivo: what are these?
        #self.generic_map=kwargs.get('generic',0)
        #self.ii=np.array(range(1024*1024))
    
        #Ivo: Commented this because I would like to be able to instantiate the object without doing this initially
        #self.mapping = Mapping(tetra_fn,generic=self.generic_map)
#        (self.background,
#         self.pts_number,
#         self.dstG,
#         self.ptsG,
#         self.im_mean20_correct,
#         self.Gauss,
#         self.ptsG2) = self.set_background_and_transformation()
#        self.show_selected_spots()
 
#    @cached_property
#    def read_one_page(self):
#        return read_one_page ##normally this funciton needs two inputs, why not here?
#        if '.pma' in self.filepath:
#            return read_one_page_pma
#        elif '.tif' in self.filepath:
#            return read_one_page_tif

    def __repr__(self):
        return(f'{self.__class__.__name__}({str(self.filepath)})')
        
    @property
    def average_image(self):
        if self._average_image is None: self.make_average_image(write=True)
        return self._average_image

    def read_header(self):
        self.width_pixels, self.height_pixels, self.number_of_frames, self.movie_file_object = read_header(self.filepath)

    def get_channel(self, image = None, channel = 'd'):
        if image is None: image = self.average_image
        sh = np.shape(image)
        if channel in ['d', 'donor']:
            return image[:,:sh[0]//2]
        elif channel in ['a','acceptor']:
            return image[:,sh[0]//2:]
        elif channel in ['all', '']:
            return image

    def channel_boundaries(self, channel):
        if channel is 'd':
            return np.array([[0, self.width // 2],[0,self.height]])
        elif channel is 'a':
            return np.array([[self.width // 2, self.width], [0, self.height]])

    def saveas_tif(self):
        tif_filepath = self.writepath.joinpath(self.name+'.tif')
        for i in range(self.number_of_frames):
            
            #frame = self.get_image(ii).image
            #frame = read_one_page(self.filepath, pageNb=i, A = self.movie_file_object)
            frame = self.read_frame(frame_number = i)
            print(i)
            #naam=r'M:\tnw\bn\cmj\Shared\margreet\Cy3 G50\ModifiedData\Python'+'{:03d}'.format(ii)+'.tif'
            TIFF.imwrite(tif_filepath, np.uint16(frame))
    

    def make_average_image(self, number_of_frames = 20, write = False):
#        frame_list = [(read_one_page(self.filepath, pageNb=i, A=self.movie_file_object)).astype(float) 
#                        for i in range(np.min([self.number_of_frames, number_of_frames]))]
#         frame_list = [(self.read_frame(frame_number=i)).astype(float)
#                         for i in range(np.min([self.number_of_frames, number_of_frames]))]
#         frame_array = np.dstack(frame_list)
#         frame_array_mean = np.mean(frame_array, axis=2).astype(int)

        frame_array_sum = np.zeros((self.height, self.width))
        for i in range(np.min([self.number_of_frames, number_of_frames])):
            frame_array_sum = frame_array_sum + self.read_frame(frame_number=i).astype(float)

        frame_array_mean = (frame_array_sum / number_of_frames).astype(int)
        
        if write:
            tif_filepath = self.writepath.joinpath(self.name+'_ave.tif')
            if self.bitdepth == 16: TIFF.imwrite(tif_filepath, np.uint16(frame_array_mean))
            elif self.bitdepth == 8: TIFF.imwrite(tif_filepath, np.uint8(frame_array_mean))
        
        self._average_image = frame_array_mean
        
        return frame_array_mean
    
    def show_average_image(self, mode='2d', figure=None):
        if not figure: figure = plt.figure() # Or possibly e.g. plt.figure('Movie')
        if mode == '2d':
            axis = figure.gca()
            axis.imshow(self.average_image)
        if mode == '3d':
            from matplotlib import cm
            axis = figure.gca(projection='3d')
            X = np.arange(self.average_image.shape[1])
            Y = np.arange(self.average_image.shape[0])
            X, Y = np.meshgrid(X, Y)
            axis.plot_surface(X,Y,self.average_image, cmap=cm.coolwarm,
                                   linewidth=0, antialiased=False)
        #plt.show()
    
    
    def subtract_background(self, image, method = 'per_channel'):
        if method == 'rollingball':
            background = rollingball(image,self.width_pixels/10)[1] # this one is not used in pick_spots_akaze
            image_correct = image - background
            image_correct[image_correct < 0] = 0       
            threshold = get_threshold(image_correct)
            return remove_background(image_correct,threshold)  
        elif method == 'per_channel': #maybe there is a better name
            sh=np.shape(image)
            threshold_donor = get_threshold(self.get_channel(image,'donor'))
            threshold_acceptor = get_threshold(self.get_channel(image, 'acceptor'))
            background = np.zeros(np.shape(image))
            background[:,0:sh[0]//2]=threshold_donor
            background[:,sh[0]//2:]=threshold_acceptor
            return remove_background(image,background)
        
        # note: optionally a fixed threshold can be set, like with IDL
        # note 2: do we need a different threshold for donor and acceptor?


<<<<<<< HEAD
    def find_peaks(self, image = None, method = 'AKAZE', threshold = 100, bounds = None, minimum_area = 100):
        if image is None: image = self.average_image
        
        if method == 'AKAZE':
            coordinates = analyze(image)[2]
        elif method == 'threshold':
            #image = ((image-450)/850*255).astype('uint8')
            if bounds is None:
                lower_bound = np.min(image)
                upper_bound = np.percentile(image.flatten(),99.999)
            else:
                lower_bound = bounds[0]
                upper_bound = bounds[1]

            # Change threshold and image to 8-bit, as cv2 can only analyse 8-bit images
            # threshold = ((threshold - lower_bound) / (upper_bound - lower_bound) * 255)
            # threshold = np.clip(threshold, 0, 255).astype('uint8')
            image = ((image - lower_bound) / (upper_bound - lower_bound) * 255)
            image = np.clip(image, 0, 255).astype('uint8')

            if threshold is None: threshold = (np.max(image) + np.min(image)) / 2
            ret,image_thresholded = cv2.threshold(image,threshold,255,cv2.THRESH_BINARY)
            # image_thresholded = cv2.adaptiveThreshold(image, 255, cv2.ADAPTIVE_THRESH_MEAN_C, \
            #                         cv2.THRESH_BINARY, 11, 2)

            print('test')
            contours, hierarchy = cv2.findContours(image_thresholded,cv2.RETR_EXTERNAL,cv2.CHAIN_APPROX_NONE)
            x=[]
            y=[]
        
            colorImg = cv2.cvtColor(image, cv2.COLOR_GRAY2BGR)
            
            coordinates = []
        
            for c in contours:
                # calculate moments for each contour
                M = cv2.moments(c)
               
                # calculate x,y coordinate of center
            
                if M["m00"] != 0:
                    cX = int(M["m10"] / M["m00"])
                    cY = int(M["m01"] / M["m00"])
                    
                    x = np.append(x,cX)
                    y = np.append(y,cY)
                else:
                    cX, cY = 0, 0
        
                cv2.circle(colorImg, (cX, cY), 8, (0, 0, 255), thickness=1)
        
                coordinates.append(np.array([cX,cY]))
            
            coordinates = np.array(coordinates)

        
        elif method == 'local-maximum':
            neighborhood_size = 5
                
            image_max = filters.maximum_filter(image, neighborhood_size)
            maxima = (image == image_max)
            image_min = filters.minimum_filter(image, neighborhood_size)

            diff = ((image_max - image_min) > threshold)
            maxima[diff == 0] = 0


            labeled, num_objects = ndimage.label(maxima)
            if num_objects > 0:
                coordinates = np.fliplr(np.array(ndimage.center_of_mass(image, labeled, range(1, num_objects+1))))
            else:
                coordinates = np.array([])
                print('No peaks found')

        elif method == 'local-maximum-extended':
            neighborhood_size = 10

            image_max = filters.maximum_filter(image, neighborhood_size)
            maxima = (image == image_max)
            image_min = filters.minimum_filter(image, neighborhood_size)

            image_thresholded = ((image_max - image_min) > threshold)
            maxima[image_thresholded == 0] = 0

            contours, hierarchy = cv2.findContours(image_thresholded.astype(np.uint8), cv2.RETR_EXTERNAL, cv2.CHAIN_APPROX_NONE)
            x = []
            y = []

            # colorImg = cv2.cvtColor(image, cv2.COLOR_GRAY2BGR)

            coordinates = []

            for c in contours:
                # calculate moments for each contour
                M = cv2.moments(c)

                # calculate x,y coordinate of center

                if M["m00"] != 0:
                    cX = int(M["m10"] / M["m00"])
                    cY = int(M["m01"] / M["m00"])

                    if cv2.contourArea(c) > minimum_area:
                        x = np.append(x, cX)
                        y = np.append(y, cY)
                        coordinates.append(np.array([cX, cY]))
                else:
                    cX, cY = 0, 0

                # cv2.circle(colorImg, (cX, cY), 8, (0, 0, 255), thickness=1)



            coordinates = np.array(coordinates)

            # labeled, num_objects = ndimage.label(maxima)
            # if num_objects > 0:
            #     coordinates = np.fliplr(np.array(ndimage.center_of_mass(image, labeled, range(1, num_objects + 1))))
            # else:
            #     coordinates = np.array([])
            #     print('No peaks found')
        if coordinates.size > 0:
            coordinates = coordinates[self.is_within_margin(coordinates, edge=None, margin=self.gauss_width // 2 + 1)]
        return coordinates
=======
>>>>>>> c5911330
    
    def show_coordinates(self, image, coordinates, figure=None, **kwargs):
        if not figure: figure = plt.gcf() # Or possibly e.g. plt.figure('Movie')
#        sorted_intensities = np.sort(image)
#        vmin = np.percentile(sorted_intensities, 5)
#        vmax = np.percentile(sorted_intensities, 99)
        plt.imshow(image, **kwargs)
        plt.scatter(coordinates[:,0],coordinates[:,1], marker = 'o', facecolors='none', edgecolors='r')
        #plt.show()
        
        plt.savefig(self.writepath.joinpath(self.name+'_ave_circles.png'), dpi=600)

    # Moved to coordinate_optimalization, so can probably be removed [IS 01-11-2019]
    def is_within_margin(self, coordinates, 
                      edge = None, 
                      margin = 10):
        
        if edge is None: edge = np.array([[0,self.width//2],[0,self.height]])
        if coordinates.size == 0: return np.array([])

        criteria = np.array([(coordinates[:,0] > edge[0,0] + margin),
                             (coordinates[:,0] < edge[0,1] - margin),
                             (coordinates[:,1] > edge[1,0] + margin),
                             (coordinates[:,1] < edge[1,1] - margin)
        ])

        return criteria.all(axis=0)

    # def coordinates_within_margin(self, coordinates, edge = None, margin = 10):
    #     coordinates = coordinates[self.is_within_margin(coordinates, edge = edge, margin = margin)]
    
    def get_channel_coordinates(self, within_margin = True, show = False, channel = 'donor', threshold = 100):
        image = self.get_channel(self.average_image, channel)
        coordinates = self.find_peaks(image, method = 'local-maximum', threshold = threshold)
        coordinates = coordinates[self.is_within_margin(coordinates)]
        
        if show == True: self.show_coordinates(image, coordinates)
        
        return coordinates
    
    def calculate_acceptor_coordinates(self, donor_coordinates):
        # acceptor_coordinates = polywarp_apply(self.mapping.P,self.mapping.Q,donor_coordinates)
        acceptor_coordinates = self.mapping.transform_coordinates(donor_coordinates)
        return acceptor_coordinates
    
    def calculate_donor_coordinates(self, acceptor_coordinates):
        # donor_coordinates = polywarp_apply(self.mapping.P21,self.mapping.Q21,acceptor_coordinates)
        donor_coordinates = self.mapping.transform_coordinates(acceptor_coordinates)
        return donor_coordinates

    # Will be removed, as it is moved to file
    def write_coordinates_to_pks_file(self, coordinates):
        pks_filepath = self.writepath.joinpath(self.name+'.pks')
        with pks_filepath.open('w') as pks_file:
            for i, coordinate in enumerate(coordinates):
                #outfile.write(' {0:4.0f} {1:4.4f} {2:4.4f} {3:4.4f} {4:4.4f} \n'.format(i, coordinate[0], coordinate[1], 0, 0, width4=4, width6=6))
                pks_file.write('{0:4.0f} {1:4.4f} {2:4.4f} \n'.format(i+1, coordinate[0], coordinate[1]))

    def generate_pks_file(self, channel):
        
        image_mean = self.make_average_image(number_of_frames=20, write=True)
        
        # image_mean_corrected = self.subtract_background(image_mean, method = 'per_channel')
        
        
        if channel == 'd':
            #donor_coordinates = self.find_peaks(self.get_channel(image_mean_corrected, 'donor'))
            donor_coordinates = self.find_peaks(self.get_channel(image_mean, 'donor'),
                                                method = 'local-maximum', threshold = self.threshold['point-selection'][0])
            acceptor_coordinates = self.calculate_acceptor_coordinates(donor_coordinates)
            acceptor_coordinates[:, 0] = acceptor_coordinates[:, 0] + self.width // 2

        elif channel == 'a':
            # acceptor_coordinates = self.find_peaks(self.get_channel(image_mean_corrected, 'acceptor'))
            acceptor_coordinates = self.find_peaks(self.get_channel(image_mean_corrected, 'acceptor'),
                                                   method = 'local-maximum', threshold = self.threshold['point-selection'][0])
            donor_coordinates = self.calculate_donor_coordinates(acceptor_coordinates)
            acceptor_coordinates[:,0] = acceptor_coordinates[:,0] + self.width // 2

        elif channel == 'da':
            print('I have no clue yet how to do this')
            # most likely they do not overlap before finding transformation, so what is the point of doing D+A?
            #pts_number, label_size, ptsG = analyze_label.analyze(im_mean20_correctA[:, 0:self.height_pixels//2+im_mean20_correctA[:, self.height_pixels//2:]])       

            # Ivo: I think they always transform the entire image of the acceptor channel using the mapping file, 
            # so that they do overlap. From what I can see in IDL at least.

        else:
            print('make up your mind, choose wisely d/a/da')    


        # Discard point close to edge image
        donor_edge = np.array([[0,self.width//2],[0,self.height]])
        acceptor_edge = np.array([[self.width//2,self.width],[0,self.height]])
        margin = 10
                
        both_within_margin = (self.is_within_margin(donor_coordinates, donor_edge, margin) & 
                                  self.is_within_margin(acceptor_coordinates, acceptor_edge, margin) )
        
        donor_coordinates = donor_coordinates[both_within_margin]
        acceptor_coordinates = acceptor_coordinates[both_within_margin]
        
        all_coordinates = np.array([donor_coordinates,acceptor_coordinates])
        s = all_coordinates.shape
        all_coordinates = np.reshape(all_coordinates.T,(s[0],s[1]*s[2])).T
        
        self.write_coordinates_to_pks_file(all_coordinates)
        
    # Can likely be removed
    def use_for_mapping(self):
        self.is_mapping_movie = True
        donor = self.get_channel_coordinates(channel = 'donor',
                                             threshold = self.threshold['point-selection'][0])
        acceptor = self.get_channel_coordinates(channel = 'acceptor',
                                                threshold = self.threshold['point-selection'][1])
        self.mapping = Mapping2(donor, acceptor)

        return self.mapping

        
        
    

#    def set_background_and_transformation(self):
#        """
#        sum 20 image, find spots& background. Then loop over all image, do background subtract+ extract traces
#        :return:
#        """
#        
#        im_mean20 = self.make_average_image(number_of_frames=20)
#        
#        im_mean20_correct = self.subtract_background(im_mean20, method = 'per_channel')
#        
#       
#        root, name = os.path.split(self.pks_fn)
#        pks_fn=os.path.join(root,name[:-4]+'-P.pks') 
#        pks2_fn=os.path.join(root,name[:-4]+'-P2.pks') 
#        if os.path.isfile(pks2_fn): 
#        # if you can load the pks data, load it
#             ptsG=[]
#             dstG=[]
#             with open(pks_fn, 'r') as infile:
#                 for jj in range(0,10000): # there will be a time when more than 10000 frames are generated
#                     A=infile.readline()
#                     if A=='':
#                         break
#                     ptsG.append([float(A.split()[1]),float(A.split()[2])])
#                     A=infile.readline()
#                     dstG.append([float(A.split()[1]),float(A.split()[2])])
#                     
#             ptsG=np.array(ptsG)
#             dstG=np.array(dstG)
#             pts_number =len(ptsG)
#             im_mean20_correctA=im_mean20_correct
#             
#             ptsG2=[]
#             with open(pks2_fn, 'r') as infile:
#                for jj in range(0,pts_number):
#                    for jj in range(0,10000): # there will be a time when more than 10000 frames are generated
#                     A=infile.readline()
#                     if A=='':
#                         break
#                     ptsG2.append([float(A.split()[1]),float(A.split()[2])])
#        else: 
#        # if you cannot load the pks data, calculate it
#            if self.pks_fn== self.filepath: 
#            # if they are the same, reuse im_mean20_correct; im_mean20_correctA is not stored/exported
#                im_mean20_correctA=im_mean20_correct
#            else: 
#            #otherwise make your own im_mean correct for pks detection
#                self.width_pixels, self.height_pixels,  self.number_of_frames, A = read_header(self.pks_fn)
#                im_array = np.dstack([read_one_page(self.pks_fn, pageNb=jj,A=self.movie_file_object,ii=self.ii).astype(float) for jj in range(20)])
#                im_mean20 = np.mean(im_array, axis=2).astype(int)
#                if 0: #older version, not matching pick spots
#                    bg = rollingball(im_mean20)[1]
#                    im_mean20_correctA = im_mean20 - bg
#                    im_mean20_correctA[im_mean20_correctA < 0] = 0       
#                    threshold = get_threshold(im_mean20_correctA)
#                    im_mean20_correctA=remove_background(im_mean20_correctA,threshold)      
#                else:
#                    sh=np.shape(im_mean20)
#                    thr_donor=get_threshold(im_mean20[:,1:sh[0]//2])
#                    thr_acceptor=get_threshold(im_mean20[:,sh[0]//2:])
#                    bg=np.zeros(sh)
#                    bg[:,1:sh[0]//2]=thr_donor
#                    bg[:,sh[0]//2:]=thr_acceptor
#                    im_mean20_correctA=remove_background(im_mean20,bg)   
#            if self.choice_channel=='d': 
#            # with donor channel ptsG, calculate position in acceptor dstG
#                pts_number, label_size, ptsG = image_adapt.analyze_label.analyze(im_mean20_correctA[:, 0:self.height_pixels//2])       
#                ptsG2 = image_adapt.analyze_label.analyze(im_mean20_correctA[:, self.height_pixels//2:])[2] 
#                ptsG2 = np.array([[ii[0] + self.width_pixels/2, ii[1]] for ii in ptsG2])
#
#                dstG=polywarp_apply(self.mapping.P,self.mapping.Q,ptsG)
#           #discard point close to edge image
#                for ii in range(pts_number-1,-1,-1): # range(5,-1,-1)=5,4,3,2,1,0
#                    discard_dstG=dstG[ii,0]<self.width_pixels//2-10 or dstG[ii,1]<10 or dstG[ii,0]>self.width_pixels-10 or dstG[ii,1]>self.height_pixels-10
#                    discard_ptsG=ptsG[ii,0]<10 or ptsG[ii,1]<10 or ptsG[ii,0]>self.width_pixels/2-10 or ptsG[ii,1]>self.height_pixels-10
#                    discard=discard_dstG+discard_ptsG
#                    if discard:
#                        ptsG=np.delete(ptsG,ii, axis=0)
#                        dstG=np.delete(dstG,ii, axis=0)
#                pts_number=len(ptsG) 
#                
#                print(pts_number)
#            
#            elif self.choice_channel=='a':
#            # with acceptor dstG, calculate position in donor channel ptsG
#                pts_number, label_size, dstG = image_adapt.analyze_label.analyze(im_mean20_correctA[:, self.height_pixels//2:])   
#                ptsG2 = image_adapt.analyze_label.analyze(im_mean20_correctA[:, :self.height_pixels//2])[2]  
##                ptsG = cv2.perspectiveTransform(dstG.reshape(-1, 1, 2),(self.mapping._tf2_matrix))#transform_matrix))
##                ptsG = ptsG.reshape(-1, 2)
#                ptsG=polywarp_apply(self.mapping.P21,self.mapping.Q21,dstG)
#               
#            #discard point close to edge image
#                for ii in range(pts_number-1,-1,-1): # range(5,-1,-1)=5,4,3,2,1,0
#                    discard_dstG=dstG[ii,0]<self.width_pixels//2-10 or dstG[ii,1]<10 or dstG[ii,0]>self.width_pixels-10 or dstG[ii,1]>self.height_pixels-10
#                    discard_ptsG=ptsG[ii,0]<10 or ptsG[ii,1]<10 or ptsG[ii,0]>self.width_pixels/2-10 or ptsG[ii,1]>self.height_pixels-10
#                    discard=discard_dstG+discard_ptsG
#                    if discard:
#                        ptsG=np.delete(ptsG,ii, axis=0)
#                        dstG=np.delete(dstG,ii, axis=0)
#                pts_number=   len(ptsG) 
#                print(pts_number)
#           
#            elif self.choice_channel=='da':
#                print('I have no clue yet how to do this')
#                # most likely they do not overlap before finding transformation, so what is the point of doing D+A?
#                #pts_number, label_size, ptsG = analyze_label.analyze(im_mean20_correctA[:, 0:self.height_pixels//2+im_mean20_correctA[:, self.height_pixels//2:]])                                
#            else:
#                print('make up your mind, choose wisely d/a/da')
#            
#            #saving to pks file
#            with open(pks_fn, 'w') as outfile:
#                for jj in range(0,pts_number):
#                    pix0=ptsG[jj][0]
#                    pix1=ptsG[jj][1]
#                    outfile.write(' {0:4.0f} {1:4.4f} {2:4.4f} {3:4.4f} {4:4.4f} \n'.format((jj*2)+1, pix0, pix1, 0, 0, width4=4, width6=6))
#                    pix0=dstG[jj][0]
#                    pix1=dstG[jj][1]
#                    outfile.write(' {0:4.0f} {1:4.4f} {2:4.4f} {3:4.4f} {4:4.4f} \n'.format((jj*2)+2, pix0, pix1, 0, 0, width4=4, width6=6))
#            
#            root, name = os.path.split(self.pks_fn)
#            pks_fn=os.path.join(root,name[:-4]+'-P2.pks') 
#            with open(pks_fn, 'w') as outfile:
#                for jj in range(len(ptsG2)):
#                    pix0=ptsG2[jj][0]
#                    pix1=ptsG2[jj][1]
#                    outfile.write(' {0:4.0f} {1:4.4f} {2:4.4f} {3:4.4f} {4:4.4f} \n'.format((jj*2)+1, pix0, pix1, 0, 0, width4=4, width6=6))
#        
##$$$$$$ BLACK BOX NUMBER #$$$$$$$$$$$$$$$$$$$$$$$$$$$$$$$$$$$$$$$$$$$$$$$$$$$$$$$$$$$$$$$$$        
#        sizeGauss=11
#        ALL_GAUSS=makeGaussian(sizeGauss, fwhm=3, center=(sizeGauss//2, sizeGauss//2))          
##$$$$$$ BLACK BOX NUMBER #$$$$$$$$$$$$$$$$$$$$$$$$$$$$$$$$$$$$$$$$$$$$$$$$$$$$$$$$$$$$$$$$$
#          
#        return bg, pts_number, dstG, ptsG, im_mean20_correct, ALL_GAUSS, ptsG2

    def show_selected_spots(self): # Not yet checked IS 09-09-2019
    #make a plot with selected spots
        #make image with found spots
        PL=plt.figure(14,figsize=(40,40))    
        plt.imshow(self.im_mean20_correct,vmax=np.amin(self.im_mean20_correct)+5)
        for ii in range((np.amax(np.shape(self.dstG)))): 
            plt.plot(self.ptsG[ii][0],self.ptsG[ii][1], 'wo',markerfacecolor='none', markersize=8)
            plt.plot(self.dstG[ii][0],self.dstG[ii][1], 'wv',markerfacecolor='none', markersize=8)
        for ii in range((np.amax(np.shape(self.ptsG2)))):
            plt.plot(self.ptsG2[ii][0],self.ptsG2[ii][1],'y^',markerfacecolor='none', markersize=8)
        PL.savefig(self.filepath[:-4]+'-P data found spots.tif')
        
        PL=plt.figure(15,figsize=(40,40))
        if self.choice_channel=='d': 
            for ii in range((np.amax(np.shape(self.ptsG2)))):
                plt.plot(self.ptsG2[ii][0]-len(self.im_mean20_correct)//2,self.ptsG2[ii][1], 'r^')#,markerfacecolor='none', markersize=8)
        else:
            for ii in range((np.amax(np.shape(self.ptsG2)))):
                plt.plot(self.ptsG2[ii][0],self.ptsG2[ii][1], 'r^')#,markerfacecolor='none', markersize=8)
        for ii in range((np.amax(np.shape(self.dstG)))): 
            plt.plot(self.ptsG[ii][0],self.ptsG[ii][1], 'ko',markerfacecolor='none', markersize=8)
            plt.plot(self.dstG[ii][0]-len(self.im_mean20_correct)//2,self.dstG[ii][1], 'kv',markerfacecolor='none', markersize=8)
       
        
        PL.savefig(self.filepath[:-4]+'-P data location spots.tif')  
  
#    def subtract_background(self, im):
#        im_correct = im - self.background
#        im_correct[im_correct < 0] = 0
#        return remove_background(im_correct, self.threshold)

    def get_image(self, idx):  # Not yet checked IS 09-09-2019
        img= read_one_page(self.filepath, idx, self.movie_file_object, self.ii)
        #img = self.subtract_background(img)
        return Image(img, self.height_pixels, self.mapping._tf2_matrix, self.ptsG, self.dstG, self.pts_number, self.Gauss)
    
    def get_image_show(self, idx, hs,ws,siz): # example hs=650,ws=950,siz=20  # Not yet checked IS 09-09-2019
        img= read_one_page(self.filepath, idx,self.movie_file_object,self.ii)
        plt.figure(idx)
        ax1=plt.subplot(1,2,1)
        ax1.imshow(img)
        ax1.set_xlim(hs,hs+siz)
        ax1.set_ylim(ws, ws+siz)
        
        img = self.subtract_background(img)
        ax2=plt.subplot(1,2,2)
        ax2.imshow(img)
        ax2.set_xlim(hs,hs+siz)
        ax2.set_ylim(ws, ws+siz)
        return Image(img, self.height_pixels, self.mapping._tf2_matrix, self.ptsG, self.dstG, self.pts_number, self.Gauss)


    # Will be removed, as it is moved to file
    def write_traces_to_traces_file(self, traces):
        traces_filepath = self.writepath.joinpath(self.name + '.traces')
        with traces_filepath.open('w') as traces_file:
            np.array([traces.shape[2]], dtype=np.int32).tofile(traces_file)
            np.array([traces.shape[0]*traces.shape[1]], dtype=np.int16).tofile(traces_file)
            # time_tr = np.zeros((self.number_of_frames, 2 * self.pts_number))
            # Ncolours=2
            # for jj in range(2*self.pts_number//Ncolours):
            #     time_tr[:,jj*2] = donor[:,jj]
            #     time_tr[:,jj*2+1]=  acceptor[:,jj]
            np.array(traces.T, dtype=np.int16).tofile(traces_file)

<|MERGE_RESOLUTION|>--- conflicted
+++ resolved
@@ -174,135 +174,6 @@
         # note: optionally a fixed threshold can be set, like with IDL
         # note 2: do we need a different threshold for donor and acceptor?
 
-
-<<<<<<< HEAD
-    def find_peaks(self, image = None, method = 'AKAZE', threshold = 100, bounds = None, minimum_area = 100):
-        if image is None: image = self.average_image
-        
-        if method == 'AKAZE':
-            coordinates = analyze(image)[2]
-        elif method == 'threshold':
-            #image = ((image-450)/850*255).astype('uint8')
-            if bounds is None:
-                lower_bound = np.min(image)
-                upper_bound = np.percentile(image.flatten(),99.999)
-            else:
-                lower_bound = bounds[0]
-                upper_bound = bounds[1]
-
-            # Change threshold and image to 8-bit, as cv2 can only analyse 8-bit images
-            # threshold = ((threshold - lower_bound) / (upper_bound - lower_bound) * 255)
-            # threshold = np.clip(threshold, 0, 255).astype('uint8')
-            image = ((image - lower_bound) / (upper_bound - lower_bound) * 255)
-            image = np.clip(image, 0, 255).astype('uint8')
-
-            if threshold is None: threshold = (np.max(image) + np.min(image)) / 2
-            ret,image_thresholded = cv2.threshold(image,threshold,255,cv2.THRESH_BINARY)
-            # image_thresholded = cv2.adaptiveThreshold(image, 255, cv2.ADAPTIVE_THRESH_MEAN_C, \
-            #                         cv2.THRESH_BINARY, 11, 2)
-
-            print('test')
-            contours, hierarchy = cv2.findContours(image_thresholded,cv2.RETR_EXTERNAL,cv2.CHAIN_APPROX_NONE)
-            x=[]
-            y=[]
-        
-            colorImg = cv2.cvtColor(image, cv2.COLOR_GRAY2BGR)
-            
-            coordinates = []
-        
-            for c in contours:
-                # calculate moments for each contour
-                M = cv2.moments(c)
-               
-                # calculate x,y coordinate of center
-            
-                if M["m00"] != 0:
-                    cX = int(M["m10"] / M["m00"])
-                    cY = int(M["m01"] / M["m00"])
-                    
-                    x = np.append(x,cX)
-                    y = np.append(y,cY)
-                else:
-                    cX, cY = 0, 0
-        
-                cv2.circle(colorImg, (cX, cY), 8, (0, 0, 255), thickness=1)
-        
-                coordinates.append(np.array([cX,cY]))
-            
-            coordinates = np.array(coordinates)
-
-        
-        elif method == 'local-maximum':
-            neighborhood_size = 5
-                
-            image_max = filters.maximum_filter(image, neighborhood_size)
-            maxima = (image == image_max)
-            image_min = filters.minimum_filter(image, neighborhood_size)
-
-            diff = ((image_max - image_min) > threshold)
-            maxima[diff == 0] = 0
-
-
-            labeled, num_objects = ndimage.label(maxima)
-            if num_objects > 0:
-                coordinates = np.fliplr(np.array(ndimage.center_of_mass(image, labeled, range(1, num_objects+1))))
-            else:
-                coordinates = np.array([])
-                print('No peaks found')
-
-        elif method == 'local-maximum-extended':
-            neighborhood_size = 10
-
-            image_max = filters.maximum_filter(image, neighborhood_size)
-            maxima = (image == image_max)
-            image_min = filters.minimum_filter(image, neighborhood_size)
-
-            image_thresholded = ((image_max - image_min) > threshold)
-            maxima[image_thresholded == 0] = 0
-
-            contours, hierarchy = cv2.findContours(image_thresholded.astype(np.uint8), cv2.RETR_EXTERNAL, cv2.CHAIN_APPROX_NONE)
-            x = []
-            y = []
-
-            # colorImg = cv2.cvtColor(image, cv2.COLOR_GRAY2BGR)
-
-            coordinates = []
-
-            for c in contours:
-                # calculate moments for each contour
-                M = cv2.moments(c)
-
-                # calculate x,y coordinate of center
-
-                if M["m00"] != 0:
-                    cX = int(M["m10"] / M["m00"])
-                    cY = int(M["m01"] / M["m00"])
-
-                    if cv2.contourArea(c) > minimum_area:
-                        x = np.append(x, cX)
-                        y = np.append(y, cY)
-                        coordinates.append(np.array([cX, cY]))
-                else:
-                    cX, cY = 0, 0
-
-                # cv2.circle(colorImg, (cX, cY), 8, (0, 0, 255), thickness=1)
-
-
-
-            coordinates = np.array(coordinates)
-
-            # labeled, num_objects = ndimage.label(maxima)
-            # if num_objects > 0:
-            #     coordinates = np.fliplr(np.array(ndimage.center_of_mass(image, labeled, range(1, num_objects + 1))))
-            # else:
-            #     coordinates = np.array([])
-            #     print('No peaks found')
-        if coordinates.size > 0:
-            coordinates = coordinates[self.is_within_margin(coordinates, edge=None, margin=self.gauss_width // 2 + 1)]
-        return coordinates
-=======
->>>>>>> c5911330
-    
     def show_coordinates(self, image, coordinates, figure=None, **kwargs):
         if not figure: figure = plt.gcf() # Or possibly e.g. plt.figure('Movie')
 #        sorted_intensities = np.sort(image)
