# -*- coding: utf-8 -*-
"""
Created on Jun 2019
@author: carlos

some features are shared within an image collection, like the file name, mapping, background, threshold, ...)
so imagecollection is a class ;)

warning blackboax number: (size+fwhm) gauss for extracting donor&acceptor
"""

import os
import time
from pathlib import Path
import tifffile as TIFF
import numpy as np
import matplotlib.pyplot as plt




from trace_analysis.image_adapt.load_file import read_one_page#_pma, read_one_page_tif
from trace_analysis.image_adapt.load_file import read_header
from trace_analysis.image_adapt.rolling_ball import rollingball
from trace_analysis.image_adapt.find_threshold import remove_background, get_threshold
#from trace_analysis.image_adapt.Mapping import Mapping
from trace_analysis.image_adapt.Image import Image

from trace_analysis.image_adapt.polywarp import polywarp, polywarp_apply
#from cached_property import cached_property
from trace_analysis.mapping.mapping import Mapping2

class Movie:
    def __init__(self, filepath):#, **kwargs):
        self.filepath = Path(filepath)
        self._average_image = None
        self._maximum_projection_image = None
        self.is_mapping_movie = False
        self.number_of_colours = 2

        if not self.filepath.suffix == '.sifx':
#            self.writepath = self.filepath.parent.parent
#            self.name = self.filepath.parent.name
#        else:
            self.writepath = self.filepath.parent
            self.name = self.filepath.with_suffix('').name
        
        self.read_header()
        
        #self.set_background_and_transformation() # Carlos: isn't this double, you call set_background twice, Margreet: this is the bg of the image, not the tetra_image. Same formulas though
        
        #Ivo: This is a good idea I think, but I think we should put this option in the method that produces the pks file.
        #self.pks_fn=kwargs.get('pks_fn',filepath) # default pks_fn=filepath, but you could give in a different name; ImageCollection(name, name, pks_fn='   ')
        
        #Ivo: same here
        #self.choice_channel=kwargs.get('choice_channel','d') #default 'd', 'd' for donor, 'a' for acceptor, 'da' for the sum
        
        #Ivo: what are these?
        #self.generic_map=kwargs.get('generic',0)
        #self.ii=np.array(range(1024*1024))
    
        #Ivo: Commented this because I would like to be able to instantiate the object without doing this initially
        #self.mapping = Mapping(tetra_fn,generic=self.generic_map)
#        (self.background,
#         self.pts_number,
#         self.dstG,
#         self.ptsG,
#         self.im_mean20_correct,
#         self.Gauss,
#         self.ptsG2) = self.set_background_and_transformation()
#        self.show_selected_spots()
 
#    @cached_property
#    def read_one_page(self):
#        return read_one_page ##normally this funciton needs two inputs, why not here?
#        if '.pma' in self.filepath:
#            return read_one_page_pma
#        elif '.tif' in self.filepath:
#            return read_one_page_tif

    def __repr__(self):
        return(f'{self.__class__.__name__}({str(self.filepath)})')
        
    @property
    def average_image(self):
        if self._average_image is None: self.make_average_image(write=True)
        return self._average_image

    @property
    def maximum_projection_image(self):
        if self._maximum_projection_image is None: self.make_maximum_projection(write=True)
        return self._maximum_projection_image

    def read_header(self):
        self.width_pixels, self.height_pixels, self.number_of_frames, self.movie_file_object = read_header(self.filepath)

    def get_channel(self, image = None, channel = 'd'):
        if image is None: image = self.average_image
        sh = np.shape(image)
        if channel in ['d', 'donor']:
            return image[:,:sh[0]//2]
        elif channel in ['a','acceptor']:
            return image[:,sh[0]//2:]
        elif channel in ['all', '']:
            return image

    def channel_boundaries(self, channel):
        if channel is 'd':
            return np.array([[0, self.width // 2],[0,self.height]])
        elif channel is 'a':
            return np.array([[self.width // 2, self.width], [0, self.height]])

<<<<<<< HEAD
    def make_maximum_projection(self, number_of_frames = 20, write = False):
        maximum_projection_image = np.zeros((self.height, self.width))

        for i in range(number_of_frames):
            frame = self.read_frame(frame_number=i)
            print(i)
            maximum_projection_image = np.maximum(maximum_projection_image, frame)
        self._maximum_projection_image = maximum_projection_image
        
        if write:
            tif_filepath = self.writepath.joinpath(self.name+'_max.tif')
            if self.bitdepth == 16: TIFF.imwrite(tif_filepath, np.uint16(maximum_projection_image))
            elif self.bitdepth == 8: TIFF.imwrite(tif_filepath, np.uint8(maximum_projection_image))

        return maximum_projection_image

=======
>>>>>>> 5fc9b757
    def saveas_tif(self):
        tif_filepath = self.writepath.joinpath(self.name+'.tif')
        try:
            tif_filepath.unlink()
            # When upgraded to python 3.8 the try-except struture can be replaced by
            # tif_filepath.unlink(missing_ok=True)
        except OSError:
            pass

        for i in range(self.number_of_frames):
            
            #frame = self.get_image(ii).image
            #frame = read_one_page(self.filepath, pageNb=i, A = self.movie_file_object)
            frame = self.read_frame(frame_number = i)
            print(i)
            #naam=r'M:\tnw\bn\cmj\Shared\margreet\Cy3 G50\ModifiedData\Python'+'{:03d}'.format(ii)+'.tif'
            TIFF.imwrite(tif_filepath, np.uint16(frame), append=True)

    def make_average_image(self, number_of_frames=20, write=False):
#        frame_list = [(read_one_page(self.filepath, pageNb=i, A=self.movie_file_object)).astype(float) 
#                        for i in range(np.min([self.number_of_frames, number_of_frames]))]
#         frame_list = [(self.read_frame(frame_number=i)).astype(float)
#                         for i in range(np.min([self.number_of_frames, number_of_frames]))]
#         frame_array = np.dstack(frame_list)
#         frame_array_mean = np.mean(frame_array, axis=2).astype(int)

        # Check and specify number of frames
        if number_of_frames == 'All':
            number_of_frames = self.number_of_frames
        elif self.number_of_frames < number_of_frames:
            print('Number of frames entered exceeds size movie')
            return []
        print('Calculating average image of ' + str(number_of_frames) + ' frames')

        # Calculate sum of frames and find mean
        frame_array_sum = np.zeros((self.height, self.width))
        for i in range(number_of_frames):
            print(i)
            frame = self.read_frame(frame_number=i).astype(float)
            frame_array_sum = frame_array_sum + frame
        frame_array_mean = (frame_array_sum / number_of_frames).astype(int)
        self._average_image = frame_array_mean

        # Write image to file
        if write:
            tif_filepath = self.writepath.joinpath(self.name+'_ave.tif')
            if self.bitdepth == 16: TIFF.imwrite(tif_filepath, np.uint16(frame_array_mean))
            elif self.bitdepth == 8: TIFF.imwrite(tif_filepath, np.uint8(frame_array_mean))
  
        return frame_array_mean

    def make_maximum_projection(self, number_of_frames=20, write=False):

        # Check and specify number of frames
        if number_of_frames == 'All':
            number_of_frames = self.number_of_frames
        elif self.number_of_frames < number_of_frames:
            print('Number of frames entered exceeds size movie')
            return []
        print('Calculating maximum projection image of ' + str(number_of_frames) + ' frames')

        # Calculate maximum of projection and each frame
        maximum_projection_image = np.zeros((self.height, self.width))
        for i in range(number_of_frames):
            print(i)
            frame = self.read_frame(frame_number=i)
            maximum_projection_image = np.maximum(maximum_projection_image, frame)
        self._maximum_projection_image = maximum_projection_image

        # Write image to file
        if write:
            tif_filepath = self.writepath.joinpath(self.name+'_max.tif')
            if self.bitdepth == 16: TIFF.imwrite(tif_filepath, np.uint16(maximum_projection_image))
            elif self.bitdepth == 8: TIFF.imwrite(tif_filepath, np.uint8(maximum_projection_image))

        return maximum_projection_image

    # Moved to file, can probably be removed
    def show_average_image(self, mode='2d', figure=None):
        if not figure: figure = plt.figure() # Or possibly e.g. plt.figure('Movie')
        if mode == '2d':
            axis = figure.gca()
            axis.imshow(self.average_image)
        if mode == '3d':
            from matplotlib import cm
            axis = figure.gca(projection='3d')
            X = np.arange(self.average_image.shape[1])
            Y = np.arange(self.average_image.shape[0])
            X, Y = np.meshgrid(X, Y)
            axis.plot_surface(X,Y,self.average_image, cmap=cm.coolwarm,
                                   linewidth=0, antialiased=False)
        #plt.show()
    
    
    def subtract_background(self, image, method = 'per_channel'):
        if method == 'rollingball':
            background = rollingball(image,self.width_pixels/10)[1] # this one is not used in pick_spots_akaze
            image_correct = image - background
            image_correct[image_correct < 0] = 0       
            threshold = get_threshold(image_correct)
            return remove_background(image_correct,threshold)  
        elif method == 'per_channel': #maybe there is a better name
            sh=np.shape(image)
            threshold_donor = get_threshold(self.get_channel(image,'donor'))
            threshold_acceptor = get_threshold(self.get_channel(image, 'acceptor'))
            background = np.zeros(np.shape(image))
            background[:,0:sh[0]//2]=threshold_donor
            background[:,sh[0]//2:]=threshold_acceptor
            return remove_background(image,background)
        
        # note: optionally a fixed threshold can be set, like with IDL
        # note 2: do we need a different threshold for donor and acceptor?


    
    def show_coordinates(self, image, coordinates, figure=None, **kwargs):
        if not figure: figure = plt.gcf() # Or possibly e.g. plt.figure('Movie')
#        sorted_intensities = np.sort(image)
#        vmin = np.percentile(sorted_intensities, 5)
#        vmax = np.percentile(sorted_intensities, 99)
        plt.imshow(image, **kwargs)
        plt.scatter(coordinates[:,0],coordinates[:,1], marker = 'o', facecolors='none', edgecolors='r')
        #plt.show()
        
        plt.savefig(self.writepath.joinpath(self.name+'_ave_circles.png'), dpi=600)

    # Moved to coordinate_optimalization, so can probably be removed [IS 01-11-2019]
    def is_within_margin(self, coordinates, 
                      edge = None, 
                      margin = 10):
        
        if edge is None: edge = np.array([[0,self.width//2],[0,self.height]])
        if coordinates.size == 0: return np.array([])

        criteria = np.array([(coordinates[:,0] > edge[0,0] + margin),
                             (coordinates[:,0] < edge[0,1] - margin),
                             (coordinates[:,1] > edge[1,0] + margin),
                             (coordinates[:,1] < edge[1,1] - margin)
        ])

        return criteria.all(axis=0)

    # def coordinates_within_margin(self, coordinates, edge = None, margin = 10):
    #     coordinates = coordinates[self.is_within_margin(coordinates, edge = edge, margin = margin)]
    
    def get_channel_coordinates(self, within_margin = True, show = False, channel = 'donor', threshold = 100):
        image = self.get_channel(self.average_image, channel)
        coordinates = self.find_peaks(image, method = 'local-maximum', threshold = threshold)
        coordinates = coordinates[self.is_within_margin(coordinates)]
        
        if show == True: self.show_coordinates(image, coordinates)
        
        return coordinates
    
    def calculate_acceptor_coordinates(self, donor_coordinates):
        # acceptor_coordinates = polywarp_apply(self.mapping.P,self.mapping.Q,donor_coordinates)
        acceptor_coordinates = self.mapping.transform_coordinates(donor_coordinates)
        return acceptor_coordinates
    
    def calculate_donor_coordinates(self, acceptor_coordinates):
        # donor_coordinates = polywarp_apply(self.mapping.P21,self.mapping.Q21,acceptor_coordinates)
        donor_coordinates = self.mapping.transform_coordinates(acceptor_coordinates)
        return donor_coordinates

    # Will be removed, as it is moved to file
    def write_coordinates_to_pks_file(self, coordinates):
        pks_filepath = self.writepath.joinpath(self.name+'.pks')
        with pks_filepath.open('w') as pks_file:
            for i, coordinate in enumerate(coordinates):
                #outfile.write(' {0:4.0f} {1:4.4f} {2:4.4f} {3:4.4f} {4:4.4f} \n'.format(i, coordinate[0], coordinate[1], 0, 0, width4=4, width6=6))
                pks_file.write('{0:4.0f} {1:4.4f} {2:4.4f} \n'.format(i+1, coordinate[0], coordinate[1]))

    def generate_pks_file(self, channel):
        
        image_mean = self.make_average_image(number_of_frames=20, write=True)
        
        # image_mean_corrected = self.subtract_background(image_mean, method = 'per_channel')
        
        
        if channel == 'd':
            #donor_coordinates = self.find_peaks(self.get_channel(image_mean_corrected, 'donor'))
            donor_coordinates = self.find_peaks(self.get_channel(image_mean, 'donor'),
                                                method = 'local-maximum', threshold = self.threshold['point-selection'][0])
            acceptor_coordinates = self.calculate_acceptor_coordinates(donor_coordinates)
            acceptor_coordinates[:, 0] = acceptor_coordinates[:, 0] + self.width // 2

        elif channel == 'a':
            # acceptor_coordinates = self.find_peaks(self.get_channel(image_mean_corrected, 'acceptor'))
            acceptor_coordinates = self.find_peaks(self.get_channel(image_mean_corrected, 'acceptor'),
                                                   method = 'local-maximum', threshold = self.threshold['point-selection'][0])
            donor_coordinates = self.calculate_donor_coordinates(acceptor_coordinates)
            acceptor_coordinates[:,0] = acceptor_coordinates[:,0] + self.width // 2

        elif channel == 'da':
            print('I have no clue yet how to do this')
            # most likely they do not overlap before finding transformation, so what is the point of doing D+A?
            #pts_number, label_size, ptsG = analyze_label.analyze(im_mean20_correctA[:, 0:self.height_pixels//2+im_mean20_correctA[:, self.height_pixels//2:]])       

            # Ivo: I think they always transform the entire image of the acceptor channel using the mapping file, 
            # so that they do overlap. From what I can see in IDL at least.

        else:
            print('make up your mind, choose wisely d/a/da')    


        # Discard point close to edge image
        donor_edge = np.array([[0,self.width//2],[0,self.height]])
        acceptor_edge = np.array([[self.width//2,self.width],[0,self.height]])
        margin = 10
                
        both_within_margin = (self.is_within_margin(donor_coordinates, donor_edge, margin) & 
                                  self.is_within_margin(acceptor_coordinates, acceptor_edge, margin) )
        
        donor_coordinates = donor_coordinates[both_within_margin]
        acceptor_coordinates = acceptor_coordinates[both_within_margin]
        
        all_coordinates = np.array([donor_coordinates,acceptor_coordinates])
        s = all_coordinates.shape
        all_coordinates = np.reshape(all_coordinates.T,(s[0],s[1]*s[2])).T
        
        self.write_coordinates_to_pks_file(all_coordinates)
        
    # Can likely be removed
    def use_for_mapping(self):
        self.is_mapping_movie = True
        donor = self.get_channel_coordinates(channel = 'donor',
                                             threshold = self.threshold['point-selection'][0])
        acceptor = self.get_channel_coordinates(channel = 'acceptor',
                                                threshold = self.threshold['point-selection'][1])
        self.mapping = Mapping2(donor, acceptor)

        return self.mapping

        
        
    

#    def set_background_and_transformation(self):
#        """
#        sum 20 image, find spots& background. Then loop over all image, do background subtract+ extract traces
#        :return:
#        """
#        
#        im_mean20 = self.make_average_image(number_of_frames=20)
#        
#        im_mean20_correct = self.subtract_background(im_mean20, method = 'per_channel')
#        
#       
#        root, name = os.path.split(self.pks_fn)
#        pks_fn=os.path.join(root,name[:-4]+'-P.pks') 
#        pks2_fn=os.path.join(root,name[:-4]+'-P2.pks') 
#        if os.path.isfile(pks2_fn): 
#        # if you can load the pks data, load it
#             ptsG=[]
#             dstG=[]
#             with open(pks_fn, 'r') as infile:
#                 for jj in range(0,10000): # there will be a time when more than 10000 frames are generated
#                     A=infile.readline()
#                     if A=='':
#                         break
#                     ptsG.append([float(A.split()[1]),float(A.split()[2])])
#                     A=infile.readline()
#                     dstG.append([float(A.split()[1]),float(A.split()[2])])
#                     
#             ptsG=np.array(ptsG)
#             dstG=np.array(dstG)
#             pts_number =len(ptsG)
#             im_mean20_correctA=im_mean20_correct
#             
#             ptsG2=[]
#             with open(pks2_fn, 'r') as infile:
#                for jj in range(0,pts_number):
#                    for jj in range(0,10000): # there will be a time when more than 10000 frames are generated
#                     A=infile.readline()
#                     if A=='':
#                         break
#                     ptsG2.append([float(A.split()[1]),float(A.split()[2])])
#        else: 
#        # if you cannot load the pks data, calculate it
#            if self.pks_fn== self.filepath: 
#            # if they are the same, reuse im_mean20_correct; im_mean20_correctA is not stored/exported
#                im_mean20_correctA=im_mean20_correct
#            else: 
#            #otherwise make your own im_mean correct for pks detection
#                self.width_pixels, self.height_pixels,  self.number_of_frames, A = read_header(self.pks_fn)
#                im_array = np.dstack([read_one_page(self.pks_fn, pageNb=jj,A=self.movie_file_object,ii=self.ii).astype(float) for jj in range(20)])
#                im_mean20 = np.mean(im_array, axis=2).astype(int)
#                if 0: #older version, not matching pick spots
#                    bg = rollingball(im_mean20)[1]
#                    im_mean20_correctA = im_mean20 - bg
#                    im_mean20_correctA[im_mean20_correctA < 0] = 0       
#                    threshold = get_threshold(im_mean20_correctA)
#                    im_mean20_correctA=remove_background(im_mean20_correctA,threshold)      
#                else:
#                    sh=np.shape(im_mean20)
#                    thr_donor=get_threshold(im_mean20[:,1:sh[0]//2])
#                    thr_acceptor=get_threshold(im_mean20[:,sh[0]//2:])
#                    bg=np.zeros(sh)
#                    bg[:,1:sh[0]//2]=thr_donor
#                    bg[:,sh[0]//2:]=thr_acceptor
#                    im_mean20_correctA=remove_background(im_mean20,bg)   
#            if self.choice_channel=='d': 
#            # with donor channel ptsG, calculate position in acceptor dstG
#                pts_number, label_size, ptsG = image_adapt.analyze_label.analyze(im_mean20_correctA[:, 0:self.height_pixels//2])       
#                ptsG2 = image_adapt.analyze_label.analyze(im_mean20_correctA[:, self.height_pixels//2:])[2] 
#                ptsG2 = np.array([[ii[0] + self.width_pixels/2, ii[1]] for ii in ptsG2])
#
#                dstG=polywarp_apply(self.mapping.P,self.mapping.Q,ptsG)
#           #discard point close to edge image
#                for ii in range(pts_number-1,-1,-1): # range(5,-1,-1)=5,4,3,2,1,0
#                    discard_dstG=dstG[ii,0]<self.width_pixels//2-10 or dstG[ii,1]<10 or dstG[ii,0]>self.width_pixels-10 or dstG[ii,1]>self.height_pixels-10
#                    discard_ptsG=ptsG[ii,0]<10 or ptsG[ii,1]<10 or ptsG[ii,0]>self.width_pixels/2-10 or ptsG[ii,1]>self.height_pixels-10
#                    discard=discard_dstG+discard_ptsG
#                    if discard:
#                        ptsG=np.delete(ptsG,ii, axis=0)
#                        dstG=np.delete(dstG,ii, axis=0)
#                pts_number=len(ptsG) 
#                
#                print(pts_number)
#            
#            elif self.choice_channel=='a':
#            # with acceptor dstG, calculate position in donor channel ptsG
#                pts_number, label_size, dstG = image_adapt.analyze_label.analyze(im_mean20_correctA[:, self.height_pixels//2:])   
#                ptsG2 = image_adapt.analyze_label.analyze(im_mean20_correctA[:, :self.height_pixels//2])[2]  
##                ptsG = cv2.perspectiveTransform(dstG.reshape(-1, 1, 2),(self.mapping._tf2_matrix))#transform_matrix))
##                ptsG = ptsG.reshape(-1, 2)
#                ptsG=polywarp_apply(self.mapping.P21,self.mapping.Q21,dstG)
#               
#            #discard point close to edge image
#                for ii in range(pts_number-1,-1,-1): # range(5,-1,-1)=5,4,3,2,1,0
#                    discard_dstG=dstG[ii,0]<self.width_pixels//2-10 or dstG[ii,1]<10 or dstG[ii,0]>self.width_pixels-10 or dstG[ii,1]>self.height_pixels-10
#                    discard_ptsG=ptsG[ii,0]<10 or ptsG[ii,1]<10 or ptsG[ii,0]>self.width_pixels/2-10 or ptsG[ii,1]>self.height_pixels-10
#                    discard=discard_dstG+discard_ptsG
#                    if discard:
#                        ptsG=np.delete(ptsG,ii, axis=0)
#                        dstG=np.delete(dstG,ii, axis=0)
#                pts_number=   len(ptsG) 
#                print(pts_number)
#           
#            elif self.choice_channel=='da':
#                print('I have no clue yet how to do this')
#                # most likely they do not overlap before finding transformation, so what is the point of doing D+A?
#                #pts_number, label_size, ptsG = analyze_label.analyze(im_mean20_correctA[:, 0:self.height_pixels//2+im_mean20_correctA[:, self.height_pixels//2:]])                                
#            else:
#                print('make up your mind, choose wisely d/a/da')
#            
#            #saving to pks file
#            with open(pks_fn, 'w') as outfile:
#                for jj in range(0,pts_number):
#                    pix0=ptsG[jj][0]
#                    pix1=ptsG[jj][1]
#                    outfile.write(' {0:4.0f} {1:4.4f} {2:4.4f} {3:4.4f} {4:4.4f} \n'.format((jj*2)+1, pix0, pix1, 0, 0, width4=4, width6=6))
#                    pix0=dstG[jj][0]
#                    pix1=dstG[jj][1]
#                    outfile.write(' {0:4.0f} {1:4.4f} {2:4.4f} {3:4.4f} {4:4.4f} \n'.format((jj*2)+2, pix0, pix1, 0, 0, width4=4, width6=6))
#            
#            root, name = os.path.split(self.pks_fn)
#            pks_fn=os.path.join(root,name[:-4]+'-P2.pks') 
#            with open(pks_fn, 'w') as outfile:
#                for jj in range(len(ptsG2)):
#                    pix0=ptsG2[jj][0]
#                    pix1=ptsG2[jj][1]
#                    outfile.write(' {0:4.0f} {1:4.4f} {2:4.4f} {3:4.4f} {4:4.4f} \n'.format((jj*2)+1, pix0, pix1, 0, 0, width4=4, width6=6))
#        
##$$$$$$ BLACK BOX NUMBER #$$$$$$$$$$$$$$$$$$$$$$$$$$$$$$$$$$$$$$$$$$$$$$$$$$$$$$$$$$$$$$$$$        
#        sizeGauss=11
#        ALL_GAUSS=makeGaussian(sizeGauss, fwhm=3, center=(sizeGauss//2, sizeGauss//2))          
##$$$$$$ BLACK BOX NUMBER #$$$$$$$$$$$$$$$$$$$$$$$$$$$$$$$$$$$$$$$$$$$$$$$$$$$$$$$$$$$$$$$$$
#          
#        return bg, pts_number, dstG, ptsG, im_mean20_correct, ALL_GAUSS, ptsG2

    def show_selected_spots(self): # Not yet checked IS 09-09-2019
    #make a plot with selected spots
        #make image with found spots
        PL=plt.figure(14,figsize=(40,40))    
        plt.imshow(self.im_mean20_correct,vmax=np.amin(self.im_mean20_correct)+5)
        for ii in range((np.amax(np.shape(self.dstG)))): 
            plt.plot(self.ptsG[ii][0],self.ptsG[ii][1], 'wo',markerfacecolor='none', markersize=8)
            plt.plot(self.dstG[ii][0],self.dstG[ii][1], 'wv',markerfacecolor='none', markersize=8)
        for ii in range((np.amax(np.shape(self.ptsG2)))):
            plt.plot(self.ptsG2[ii][0],self.ptsG2[ii][1],'y^',markerfacecolor='none', markersize=8)
        PL.savefig(self.filepath[:-4]+'-P data found spots.tif')
        
        PL=plt.figure(15,figsize=(40,40))
        if self.choice_channel=='d': 
            for ii in range((np.amax(np.shape(self.ptsG2)))):
                plt.plot(self.ptsG2[ii][0]-len(self.im_mean20_correct)//2,self.ptsG2[ii][1], 'r^')#,markerfacecolor='none', markersize=8)
        else:
            for ii in range((np.amax(np.shape(self.ptsG2)))):
                plt.plot(self.ptsG2[ii][0],self.ptsG2[ii][1], 'r^')#,markerfacecolor='none', markersize=8)
        for ii in range((np.amax(np.shape(self.dstG)))): 
            plt.plot(self.ptsG[ii][0],self.ptsG[ii][1], 'ko',markerfacecolor='none', markersize=8)
            plt.plot(self.dstG[ii][0]-len(self.im_mean20_correct)//2,self.dstG[ii][1], 'kv',markerfacecolor='none', markersize=8)
       
        
        PL.savefig(self.filepath[:-4]+'-P data location spots.tif')  
  
#    def subtract_background(self, im):
#        im_correct = im - self.background
#        im_correct[im_correct < 0] = 0
#        return remove_background(im_correct, self.threshold)

    def get_image(self, idx):  # Not yet checked IS 09-09-2019
        img= read_one_page(self.filepath, idx, self.movie_file_object, self.ii)
        #img = self.subtract_background(img)
        return Image(img, self.height_pixels, self.mapping._tf2_matrix, self.ptsG, self.dstG, self.pts_number, self.Gauss)
    
    def get_image_show(self, idx, hs,ws,siz): # example hs=650,ws=950,siz=20  # Not yet checked IS 09-09-2019
        img= read_one_page(self.filepath, idx,self.movie_file_object,self.ii)
        plt.figure(idx)
        ax1=plt.subplot(1,2,1)
        ax1.imshow(img)
        ax1.set_xlim(hs,hs+siz)
        ax1.set_ylim(ws, ws+siz)
        
        img = self.subtract_background(img)
        ax2=plt.subplot(1,2,2)
        ax2.imshow(img)
        ax2.set_xlim(hs,hs+siz)
        ax2.set_ylim(ws, ws+siz)
        return Image(img, self.height_pixels, self.mapping._tf2_matrix, self.ptsG, self.dstG, self.pts_number, self.Gauss)


    # Will be removed, as it is moved to file
    def write_traces_to_traces_file(self, traces):
        traces_filepath = self.writepath.joinpath(self.name + '.traces')
        with traces_filepath.open('w') as traces_file:
            np.array([traces.shape[2]], dtype=np.int32).tofile(traces_file)
            np.array([traces.shape[0]*traces.shape[1]], dtype=np.int16).tofile(traces_file)
            # time_tr = np.zeros((self.number_of_frames, 2 * self.pts_number))
            # Ncolours=2
            # for jj in range(2*self.pts_number//Ncolours):
            #     time_tr[:,jj*2] = donor[:,jj]
            #     time_tr[:,jj*2+1]=  acceptor[:,jj]
            np.array(traces.T, dtype=np.int16).tofile(traces_file)

<|MERGE_RESOLUTION|>--- conflicted
+++ resolved
@@ -15,9 +15,6 @@
 import tifffile as TIFF
 import numpy as np
 import matplotlib.pyplot as plt
-
-
-
 
 from trace_analysis.image_adapt.load_file import read_one_page#_pma, read_one_page_tif
 from trace_analysis.image_adapt.load_file import read_header
@@ -110,25 +107,6 @@
         elif channel is 'a':
             return np.array([[self.width // 2, self.width], [0, self.height]])
 
-<<<<<<< HEAD
-    def make_maximum_projection(self, number_of_frames = 20, write = False):
-        maximum_projection_image = np.zeros((self.height, self.width))
-
-        for i in range(number_of_frames):
-            frame = self.read_frame(frame_number=i)
-            print(i)
-            maximum_projection_image = np.maximum(maximum_projection_image, frame)
-        self._maximum_projection_image = maximum_projection_image
-        
-        if write:
-            tif_filepath = self.writepath.joinpath(self.name+'_max.tif')
-            if self.bitdepth == 16: TIFF.imwrite(tif_filepath, np.uint16(maximum_projection_image))
-            elif self.bitdepth == 8: TIFF.imwrite(tif_filepath, np.uint8(maximum_projection_image))
-
-        return maximum_projection_image
-
-=======
->>>>>>> 5fc9b757
     def saveas_tif(self):
         tif_filepath = self.writepath.joinpath(self.name+'.tif')
         try:
@@ -156,7 +134,7 @@
 #         frame_array_mean = np.mean(frame_array, axis=2).astype(int)
 
         # Check and specify number of frames
-        if number_of_frames == 'All':
+        if number_of_frames == 'all':
             number_of_frames = self.number_of_frames
         elif self.number_of_frames < number_of_frames:
             print('Number of frames entered exceeds size movie')
@@ -181,9 +159,8 @@
         return frame_array_mean
 
     def make_maximum_projection(self, number_of_frames=20, write=False):
-
         # Check and specify number of frames
-        if number_of_frames == 'All':
+        if number_of_frames == 'all':
             number_of_frames = self.number_of_frames
         elif self.number_of_frames < number_of_frames:
             print('Number of frames entered exceeds size movie')
@@ -206,7 +183,7 @@
 
         return maximum_projection_image
 
-    # Moved to file, can probably be removed
+# Moved to file, can probably be removed
     def show_average_image(self, mode='2d', figure=None):
         if not figure: figure = plt.figure() # Or possibly e.g. plt.figure('Movie')
         if mode == '2d':
