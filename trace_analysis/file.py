--- conflicted
+++ resolved
@@ -26,7 +26,6 @@
 from trace_analysis.coordinate_transformations import translate, transform # MD: we don't want to use this anymore I think, it is only linear
                                                                            # IS: We do! But we just need to make them usable with the nonlinear mapping
 
-<<<<<<< HEAD
 # from trace_analysis.plugin_manager import PluginManager
 # from trace_analysis.plugin_manager import PluginMetaClass
 from trace_analysis.plugin_manager import plugins
@@ -57,10 +56,6 @@
     #     else:
     #         return super().__new__(cls._plugin_mixin_class)
 
-=======
-
-class File:
->>>>>>> 3acc3614
     def __init__(self, relativeFilePath, experiment):
         relativeFilePath = Path(relativeFilePath)
         self.experiment = experiment
@@ -396,18 +391,8 @@
                   choose 'FRET pair' to only keep peak intensities found in both channels
                   choose 'both channels' to keep all peaks found in the entire image
 
-<<<<<<< HEAD
-        if len(channel) == 1:
-            image = self.movie.get_channel(image=full_image, channel=channel)
-        elif len(channel) > 1:
-            donor_image = self.movie.get_channel(image=full_image, channel='d')
-            acceptor_image = self.movie.get_channel(image=full_image, channel='a')
-=======
         method:  choose 'average_image' or 'maximum_projection_image' to
                          set type of image used to find peak intensities.
->>>>>>> 3acc3614
-
-
 
         uncertainty_pixels: set number of pixels within which two peak intensities
                             should be considered to correspond to the same molecule
