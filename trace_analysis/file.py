--- conflicted
+++ resolved
@@ -554,12 +554,9 @@
 
         if self.coordinates is not None:
             axis = figure.gca()
-<<<<<<< HEAD
             axis.scatter(self.coordinates[:,0],self.coordinates[:,1], facecolors='none', edgecolors='r', **kwargs)
-=======
-            axis.scatter(self.coordinates[:,0],self.coordinates[:,1], facecolors='none', edgecolors='r', **kwargs)
+
             if annotate:
                 for molecule in self.molecules:
                     for i in np.arange(self.number_of_colours):
-                        axis.annotate(molecule.index, molecule.coordinates[i], color='white')
->>>>>>> ad3d4c62
+                        axis.annotate(molecule.index, molecule.coordinates[i], color='white')