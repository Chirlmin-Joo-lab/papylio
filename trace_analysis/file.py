--- conflicted
+++ resolved
@@ -32,12 +32,8 @@
 
         self.molecules = list()
 
-<<<<<<< HEAD
         self.exposure_time = None  # Found from log file or should be inputted
-=======
-        self.exposure_time = 0.1  # Found from log file or should be inputted
-        self.number_of_frames = 0
->>>>>>> 3fba6c66
+
         self.log_details = None  # a string with the contents of the log file
         self.number_of_frames = None
 
@@ -473,7 +469,7 @@
         self.mapping.file = self
         self.is_mapping_file = True
         self.export_coeff_file()
-    
+
     def copy_coordinates_to_selected_files(self):
         for file in self.experiment.selectedFiles:
             if file is not self:
