--- conflicted
+++ resolved
@@ -216,14 +216,14 @@
         self.mapping = Mapping2(transformation_type='polynomial')
         self.mapping.transformation = {'P': P, 'Q': Q}
         self.mapping.file = self
-    
+
     def export_map_file(self):
         #saving kx,ky, still need to see how to read it in again
         map_filepath = self.absoluteFilePath.with_suffix('.map')
         A=self.mapping.transformation
         coefficients = np.concatenate((A[0].flatten(),A[1].flatten()),axis=None)
         np.savetxt(map_filepath, coefficients, fmt='%13.6g') # Same format used as in IDL code
-            
+
     def import_pks_file(self):
         # Background value stored in pks file is not imported yet
         coordinates = np.genfromtxt(str(self.relativeFilePath) + '.pks')
@@ -426,15 +426,12 @@
             print('Molecule ' + str(index))
             input("Press enter to continue")
 
-<<<<<<< HEAD
     def perform_mapping(self, configuration = None, transformation_type='linear'):
-        print(transformation_type)
-=======
-    def perform_mapping(self, configuration = None):
         # Refresh configuration
         self.experiment.import_config_file()
 
->>>>>>> 3fba6c66
+        print(transformation_type)
+
         image = self.average_image
         if configuration is None: configuration = self.experiment.configuration['mapping']
 
@@ -462,25 +459,22 @@
         else:
             donor_coordinates = coordinates_within_margin(coordinates, bounds=np.array([[0, image.shape[0] // 2],[0,image.shape[1]]]), margin=margin)
             acceptor_coordinates = coordinates_within_margin(coordinates, bounds=np.array([[image.shape[0] // 2, image.shape[0]], [0, image.shape[1]]]), margin=margin)
-            
+
         self.mapping = Mapping2(source = donor_coordinates,
                                 destination = acceptor_coordinates,
                                 transformation_type = transformation_type,
                                 initial_translation=translate([image.shape[0]//2,0]))
         self.mapping.file = self
         self.is_mapping_file = True
-<<<<<<< HEAD
+
         if self.mapping.transformation_type=='linear':        self.export_coeff_file()
         elif self.mapping.transformation_type=='nonlinear':     self.export_map_file()
-=======
-        self.export_coeff_file()
-    
+
     def copy_coordinates_to_selected_files(self):
         for file in self.experiment.selectedFiles:
             if file is not self:
                 file.coordinates = self.coordinates
                 file.export_pks_file()
->>>>>>> 3fba6c66
 
     def use_mapping_for_all_files(self):
         self.is_mapping_file = True
