from pathlib import Path # For efficient path manipulation
import numpy as np #scientific computing with Python
import pandas as pd
import matplotlib.pyplot as plt #Provides a MATLAB-like plotting framework
import skimage.io as io
import skimage as ski
from trace_analysis.molecule import Molecule
from trace_analysis.image_adapt.sifx_file import SifxFile
from trace_analysis.image_adapt.pma_file import PmaFile
from trace_analysis.image_adapt.tif_file import TifFile
from trace_analysis.plotting import histogram
from trace_analysis.mapping.mapping import Mapping2
from trace_analysis.peak_finding import find_peaks
from trace_analysis.coordinate_optimization import coordinates_within_margin, coordinates_after_gaussian_fit, coordinates_without_intensity_at_radius
from trace_analysis.trace_extraction import extract_traces
from trace_analysis.coordinate_transformations import translate, transform


class File:
    def __init__(self, relativeFilePath, experiment):
        relativeFilePath = Path(relativeFilePath)
        self.experiment = experiment

        self.relativePath = relativeFilePath.parent
        self.name = relativeFilePath.name
        self.extensions = list()

        self.molecules = list()

        self.exposure_time = 0.1  # Found from log file or should be inputted
        self.number_of_frames = 0
        self.log_details = None  # a string with the contents of the log file
        self.number_of_frames = None

        self.background = np.array([0, 0])

        self.isSelected = False
        self.is_mapping_file = False

        self.movie = None
        self.mapping = None
        self._average_image = None
        self._maximum_projection_image = None

        if self.experiment.import_all is True:
            self.findAndAddExtensions()


    def __repr__(self):
        return (f'{self.__class__.__name__}({self.relativePath.joinpath(self.name)})')

    @property
    def relativeFilePath(self):
        return self.relativePath.joinpath(self.name)

    @property
    def absoluteFilePath(self):
        return self.experiment.mainPath.joinpath(self.relativeFilePath)

    @property
    def number_of_molecules(self):
        return len(self.molecules)

    @number_of_molecules.setter
    def number_of_molecules(self, number_of_molecules):
        if not self.molecules:
            for molecule in range(0, number_of_molecules):
                self.addMolecule()
        elif number_of_molecules != self.number_of_molecules:
            raise ValueError('Requested number of molecules differs from existing number of molecules')

    @property
    def number_of_colours(self):
        return self.experiment.Ncolours

    @property
    def selectedMolecules(self):
        return [molecule for molecule in self.molecules if molecule.isSelected]

    @property
    def average_image(self):
        if self._average_image is None:
            self._average_image = self.movie.average_image
        return self._average_image
    
    @property
    def maximum_projection_image(self):
        if self._maximum_projection_image is None:
            self._maximum_projection_image = self.movie.maximum_projection_image
        return self._maximum_projection_image

    @property
    def coordinates(self):
        # if not self._pks_file:
        #     _pks_file = PksFile(self.absoluteFilePath.with_suffix('.pks'))

        #return np.concatenate([[molecule.coordinates[0, :] for molecule in self.molecules]])
        coordinates = [molecule.coordinates for molecule in self.molecules]
        if coordinates: return np.concatenate(coordinates)
        else: return None


    @coordinates.setter
    def coordinates(self, coordinates, number_of_colours = None):
        if number_of_colours is None:
            number_of_colours = self.number_of_colours
        self.number_of_molecules = np.shape(coordinates)[0]//number_of_colours

        for i, molecule in enumerate(self.molecules):
            molecule.coordinates = coordinates[(i * number_of_colours):((i + 1) * number_of_colours), :]

    def coordinates_from_channel(self, channel):
        # if not self._pks_file:
        #     _pks_file = PksFile(self.absoluteFilePath.with_suffix('.pks'))

        #return np.concatenate([[molecule.coordinates[0, :] for molecule in self.molecules]])
        if type(channel) is str:
            channel = {'d': 0, 'a': 1, 'g':0, 'r':1}[channel]

        return np.vstack([molecule.coordinates[channel] for molecule in self.molecules])

    @property
    def time(self):  # the time axis of the experiment, if not found in log it will be asked as input
        if self.exposure_time is None:
            self.exposure_time = float(input(f'Exposure time for {self.name}: '))
        return np.arange(0, self.number_of_frames)*self.exposure_time

    @property
    def traces(self):
        return np.dstack([molecule.intensity for molecule in self.molecules]).swapaxes(1, 2) # 3d array of traces
        # np.concatenate([molecule.intensity for molecule in self.molecules]) # 2d array of traces

    @traces.setter
    def traces(self, traces):
        for i, molecule in enumerate(self.molecules):
            molecule.intensity = traces[:, i, :] # 3d array of traces
            # molecule.intensity = traces[(i * self.number_of_colours):((i + 1) * self.number_of_colours), :] # 2d array of traces
        self.number_of_frames = traces.shape[2]

    def findAndAddExtensions(self):
        foundFiles = [file.name for file in self.experiment.mainPath.joinpath(self.relativePath).glob(self.name + '*')]
        foundExtensions = [file[len(self.name):] for file in foundFiles]

        # For the special case of a sifx file, which is located inside a folder
        if '' in foundExtensions: foundExtensions[foundExtensions.index('')] = '.sifx'

        newExtensions = [extension for extension in foundExtensions if extension not in self.extensions]
        # self.extensions = self.extensions + newExtensions
        for extension in newExtensions: self.importExtension(extension)

    def importExtension(self, extension):

        # print(f.relative_to(self.experiment.mainPath))

        # if extension not in self.extensions:
        #     self.extensions.append(extension)

        # print(extension)
        importFunctions = { '.sifx': self.import_sifx_file,
                            '.pma': self.import_pma_file,
                            '.tif': self.import_tif_file,
                            '_ave.tif': self.import_average_tif_file,
                            '_max.tif': self.import_maximum_projection_tif_file,
                            '.coeff': self.import_coeff_file,
                            '.map': self.import_map_file,
                            '.pks': self.import_pks_file,
                            '.traces': self.import_traces_file,
                            '.log' : self.import_log_file
                            }

        importFunctions.get(extension, self.noneFunction)()
        if extension in importFunctions.keys(): self.extensions.append(extension)

    def noneFunction(self):
        return

    def import_log_file(self):
        self.exposure_time = np.genfromtxt(f'{self.relativeFilePath}.log', max_rows=1)[2]
        self.log_details = open(f'{self.relativeFilePath}.log').readlines()
        self.log_details = ''.join(self.log_details)

    def import_sifx_file(self):
        imageFilePath = self.absoluteFilePath.joinpath('Spooled files.sifx')
        self.movie = SifxFile(imageFilePath)
        self.number_of_frames = self.movie.number_of_frames

    def import_pma_file(self):
        imageFilePath = self.absoluteFilePath.with_suffix('.pma')
        self.movie = PmaFile(imageFilePath)
        self.number_of_frames = self.movie.number_of_frames

    def import_tif_file(self):
        imageFilePath = self.absoluteFilePath.with_suffix('.tif')
        self.movie = TifFile(imageFilePath)
        self.number_of_frames = self.movie.number_of_frames

    def import_average_tif_file(self):
        averageTifFilePath = self.absoluteFilePath.with_name(self.name+'_ave.tif')
        self._average_image = io.imread(averageTifFilePath, as_gray=True)
        
    def import_maximum_projection_tif_file(self):
        maxTifFilePath = self.absoluteFilePath.with_name(self.name+'_max.tif')
        self._maximum_projection_image = io.imread(maxTifFilePath, as_gray=True)

    def import_coeff_file(self):
        if self.mapping is None:
            self.mapping = Mapping2(transformation_type='linear')
            self.mapping.transformation = np.zeros((3,3))
            self.mapping.transformation[2,2] = 1
            self.mapping.transformation[[0,0,0,1,1,1],[2,0,1,2,0,1]] = \
                np.genfromtxt(str(self.relativeFilePath) + '.coeff')
            self.mapping.file = self

    def export_coeff_file(self):
        if self.mapping.transformation_type == 'linear':
            coeff_filepath = self.absoluteFilePath.with_suffix('.coeff')
            coefficients = self.mapping.transformation[[0, 0, 0, 1, 1, 1], [2, 0, 1, 2, 0, 1]]
            np.savetxt(coeff_filepath, coefficients, fmt='%13.6g') # Same format used as in IDL code
        else:
            raise TypeError('Mapping is not of type linear')

    def import_map_file(self):
        coefficients = np.genfromtxt(self.relativeFilePath.with_suffix('.map'))
        degree = int(np.sqrt(len(coefficients) // 2) - 1)
        P = coefficients[:len(coefficients) // 2].reshape((degree + 1, degree + 1))
        Q = coefficients[len(coefficients) // 2 : len(coefficients)].reshape((degree + 1, degree + 1))

        self.mapping = Mapping2(transformation_type='polynomial')
        self.mapping.transformation = {'P': P, 'Q': Q}
        self.mapping.file = self

    def import_pks_file(self):
        # Background value stored in pks file is not imported yet
        coordinates = np.genfromtxt(str(self.relativeFilePath) + '.pks')
        coordinates = np.atleast_2d(coordinates)[:,1:3]

        self.coordinates = coordinates

    def find_coordinates(self, configuration = None):
        # Refresh configuration
        self.experiment.import_config_file()

        #image = self.movie.make_average_tif(write=False)

        if configuration is None: configuration = self.experiment.configuration['find_coordinates']
        channel = configuration['channel']

        if configuration['image'] == 'average_image':
            full_image = self.average_image
        elif configuration['image'] == 'maximum_image':
            full_image = self.maximum_projection_image


        if channel in ['d','a']:
            image = self.movie.get_channel(image=full_image, channel=channel)
        elif channel in ['da']:
            donor_image = self.movie.get_channel(image=full_image, channel='d')
            acceptor_image = self.movie.get_channel(image=full_image, channel='a')

            image_transformation = translate([-self.movie.width / 2, 0]) @ self.mapping.transformation
            acceptor_image_transformed = ski.transform.warp(acceptor_image, image_transformation, preserve_range=True)
            image = (donor_image + acceptor_image_transformed) / 2

            plt.imshow(np.stack([donor_image.astype('uint8'),
                                 acceptor_image_transformed.astype('uint8'),
                                 np.zeros((self.movie.height, self.movie.width//2)).astype('uint8')], axis=-1))

        # #coordinates = find_peaks(image=image, method='adaptive-threshold', minimum_area=5, maximum_area=15)
        # coordinates = find_peaks(image=image, method='local-maximum', threshold=50)
        #
        # coordinates = coordinates_within_margin(coordinates, image, margin=20)
        # coordinates = coordinates_after_gaussian_fit(coordinates, image)
        # coordinates = coordinates_without_intensity_at_radius(coordinates, image,
        #                                                       radius=4,
        #                                                       cutoff=np.median(image),
        #                                                       fraction_of_peak_max=0.35) # was 0.25 in IDL code

        coordinates = find_peaks(image=image, **configuration['peak_finding'])

        coordinate_optimization_functions = \
            {'coordinates_within_margin': coordinates_within_margin,
             'coordinates_after_gaussian_fit': coordinates_after_gaussian_fit,
             'coordinates_without_intensity_at_radius': coordinates_without_intensity_at_radius}

        for f, kwargs in configuration['coordinate_optimization'].items():
            coordinates = coordinate_optimization_functions[f](coordinates, image, **kwargs)


        if channel == 'a':
            coordinates = transform(coordinates, translation=[self.movie.width//2,0])

        if self.number_of_colours == 2:
            if channel in ['d','da']:
                acceptor_coordinates = self.mapping.transform_coordinates(coordinates, inverse=False)
                coordinates = np.hstack([coordinates,acceptor_coordinates]).reshape((-1,2))
            if channel == 'a':
                donor_coordinates = self.mapping.transform_coordinates(coordinates, inverse=True)
                coordinates = np.hstack([donor_coordinates, coordinates]).reshape((-1, 2))

        self.molecules = [] # Should we put this here?
        self.coordinates = coordinates
        self.export_pks_file()

        # Possibly make a separate function for this
        #plt.imshow(image)
        #plt.scatter(coordinates[:, 0], coordinates[:, 1], color='g')

        #self.show_coordinates()


    def export_pks_file(self):
        pks_filepath = self.absoluteFilePath.with_suffix('.pks')
        with pks_filepath.open('w') as pks_file:
            for i, coordinate in enumerate(self.coordinates):
                # outfile.write(' {0:4.0f} {1:4.4f} {2:4.4f} {3:4.4f} {4:4.4f} \n'.format(i, coordinate[0], coordinate[1], 0, 0, width4=4, width6=6))
                pks_file.write('{0:4.0f} {1:4.4f} {2:4.4f} \n'.format(i + 1, coordinate[0], coordinate[1]))

    def import_traces_file(self):
        traces_filepath = self.absoluteFilePath.with_suffix('.traces')
        with traces_filepath.open('r') as traces_file:
            self.number_of_frames = np.fromfile(traces_file, dtype=np.int32, count=1).item()
            number_of_traces = np.fromfile(traces_file, dtype=np.int16, count=1).item()
            self.number_of_molecules = number_of_traces // self.number_of_colours
            rawData = np.fromfile(traces_file, dtype=np.int16, count=self.number_of_frames * number_of_traces)
        self.traces = np.reshape(rawData.ravel(), (self.number_of_colours, self.number_of_molecules, self.number_of_frames), order='F')  # 3d array of traces
        #self.traces = np.reshape(rawData.ravel(), (self.number_of_colours * self.number_of_molecules, self.number_of_frames), order='F') # 2d array of traces

    def extract_traces(self, configuration = None):
        # Refresh configuration
        self.experiment.import_config_file()

        if self.movie is None: raise FileNotFoundError('No movie file was found')

        if configuration is None: configuration = self.experiment.configuration['trace_extraction']
        channel = configuration['channel']  # Default was 'all'
        gaussian_width = configuration['gaussian_width']  # Default was 11

        self.traces = extract_traces(self.movie, self.coordinates, channel=channel, gauss_width = gaussian_width)
        self.export_traces_file()
        if '.traces' not in self.extensions: self.extensions.append('.traces')

    def export_traces_file(self):
        traces_filepath = self.absoluteFilePath.with_suffix('.traces')
        with traces_filepath.open('w') as traces_file:
            np.array([self.traces.shape[2]], dtype=np.int32).tofile(traces_file)
            np.array([self.traces.shape[0]*self.traces.shape[1]], dtype=np.int16).tofile(traces_file)
            # time_tr = np.zeros((self.number_of_frames, 2 * self.pts_number))
            # Ncolours=2
            # for jj in range(2*self.pts_number//Ncolours):
            #     time_tr[:,jj*2] = donor[:,jj]
            #     time_tr[:,jj*2+1]=  acceptor[:,jj]
            np.array(self.traces.T, dtype=np.int16).tofile(traces_file)

    #    def importSimFile(self):
    #        file = open(str(self.relativeFilePath) + '.sim', 'rb')
    #        self.data = pickle.load(file)
    #        red, green  = self.data['red'], self.data['green']
    #        Ntraces = red.shape[0]
    #        self.Nframes = red.shape[1]
    #
    #        if not self.molecules:
    #            for molecule in range(0, Ntraces):
    #                self.addMolecule()
    #
    #        for i, molecule in enumerate(self.molecules):
    #            molecule.intensity = np.vstack((green[i], red[i]))
    #        file.close()

    def addMolecule(self):
        index = len(self.molecules) # this is the molecule number
        self.molecules.append(Molecule(self))
        self.molecules[-1].index = index

    def histogram(self, axis = None, bins = 100, parameter = 'E', molecule_averaging = False, makeFit=False, export=False, **kwargs):
        histogram(self.molecules, axis=axis, bins=bins, parameter=parameter, molecule_averaging=molecule_averaging, makeFit=makeFit, collection_name=self, **kwargs)
        if export: plt.savefig(self.absoluteFilePath.with_name(f'{self.name}_{parameter}_histogram').with_suffix('.png'))

    def importExcel(self, filename=None):
        if filename is None:
            filename = self.name+'_steps_data.xlsx'
        try:
            steps_data = pd.read_excel(filename, index_col=[0,1],
                                            dtype={'kon':np.str})       # reads from the 1st excel sheet of the file
        except FileNotFoundError:
            print(f'No saved analysis for {self.name}')
            return
        molecules = steps_data.index.unique(0)
        indices = [int(m.split()[-1]) for m in molecules]
        for mol in self.molecules:
            if mol.index not in indices:
                continue
            mol.steps = steps_data.loc[f'mol {mol.index}']
            if 'kon' in mol.steps.columns:
                k = [int(i) for i in mol.steps.kon[0]]
                mol.kon_boolean = np.array(k).astype(bool).reshape((3,3))
        return steps_data

    def savetoExcel(self, filename=None, save=True):
        if filename is None:
            filename = self.name+'_steps_data.xlsx'
        # Concatenate all steps dataframes that are not None
        mol_data = [mol.steps for mol in self.molecules if mol.steps is not None]
        if not mol_data:
            print(f'no data to save for {self.name}')
            return
        keys = [f'mol {mol.index}' for mol in self.molecules if mol.steps is not None]
        steps_data = pd.concat(mol_data, keys=keys, sort=False)
        if save:
            print("data saved in: " + filename)
            writer = pd.ExcelWriter(filename)
            steps_data.to_excel(writer, self.name)
            writer.save()
        return steps_data

    def autoThreshold(self, trace_name, threshold=100, max_steps=20,
                      only_selected=False, kon_str='000000000'):
        nam = trace_name
        for mol in self.molecules:

            trace = mol.I(0)*int((nam == 'green')) + \
                    mol.I(1)*int((nam == 'red')) +\
                     mol.E()*int((nam == 'E'))  # Here no offset corrections are applied yet

            d = mol.find_steps(trace)
            frames = d['frames']
            times = frames*self.exposure_time
            times = np.sort(times)
            mol.steps = pd.DataFrame({'time': times, 'trace': nam,
                                  'state': 1, 'method': 'thres',
                                'thres': threshold, 'kon': kon_str})
        filename = self.name+'_steps_data.xlsx'
        data = self.savetoExcel(filename)
        return data

    def select(self, figure=None):
        plt.ion()
        for index, molecule in enumerate(self.molecules):
            molecule.plot(figure=figure)
            plt.title('Molecule ' + str(index), y=-0.01)
            plt.show()
            plt.pause(0.001)
            print('Molecule ' + str(index))
            input("Press enter to continue")

    def perform_mapping(self, configuration = None):
        # Refresh configuration
        self.experiment.import_config_file()

        image = self.average_image
        if configuration is None: configuration = self.experiment.configuration['mapping']

        donor_image = self.movie.get_channel(image=image, channel='d')
        acceptor_image = self.movie.get_channel(image=image, channel='a')
        donor_coordinates = find_peaks(image=donor_image, **configuration['peak_finding']['donor'])
        acceptor_coordinates = find_peaks(image=acceptor_image, **configuration['peak_finding']['acceptor'])
        acceptor_coordinates = transform(acceptor_coordinates, translation=[image.shape[0]//2, 0])
        coordinates = np.append(donor_coordinates, acceptor_coordinates, axis=0)

        #coordinates = find_peaks(image=image, method='adaptive-threshold', minimum_area=5, maximum_area=15)
        #coordinates = find_peaks(image=image, **configuration['peak_finding'])

        coordinates = coordinates_after_gaussian_fit(coordinates, image)
        coordinates = coordinates_without_intensity_at_radius(coordinates, image,
                                                              **configuration['coordinate_optimization']['coordinates_without_intensity_at_radius'])
                                                              # radius=4,
                                                              # cutoff=np.median(image),
                                                              # fraction_of_peak_max=0.35) # was 0.25 in IDL code

        margin = configuration['coordinate_optimization']['coordinates_within_margin']['margin']
        donor_coordinates = coordinates_within_margin(coordinates, bounds=self.movie.channel_boundaries('d'), margin=margin)
        acceptor_coordinates = coordinates_within_margin(coordinates, bounds=self.movie.channel_boundaries('a'), margin=margin)

        self.mapping = Mapping2(source = donor_coordinates,
                                destination = acceptor_coordinates,
                                transformation_type = 'linear',
                                initial_translation=translate([image.shape[0]//2,0]))
        self.mapping.file = self
        self.is_mapping_file = True
        self.export_coeff_file()
    
    def copy_coordinates_to_selected_files(self):
        for file in self.experiment.selectedFiles:
            if file is not self:
                file.coordinates = self.coordinates
                file.export_pks_file()

    def use_mapping_for_all_files(self):
        self.is_mapping_file = True
        #mapping = self.movie.use_for_mapping()
        for file in self.experiment.files:
            if file is not self:
                file.mapping = self.mapping
                file.is_mapping_file = False
                
    def show_image(self, image_type='default', mode='2d', figure=None):
        # Refresh configuration
        if image_type is 'default':
            self.experiment.import_config_file()
            image_type = self.experiment.configuration['find_coordinates']['image']
        
        if figure is None: figure = plt.figure() # Or possibly e.g. plt.figure('Movie')
        axis = figure.gca()
        
        # Choose method to plot 
<<<<<<< HEAD
        if image_type == 'average_image':
            image = self.average_image
            axis.set_title('Average image')
        elif image_type == 'maximum_image':
=======
        if self.experiment.configuration['show_movie']['image'] == 'average_image':
            image = self.average_image
            axis.set_title('Average image')
        elif self.experiment.configuration['show_movie']['image'] == 'maximum_image':
>>>>>>> c93489a3
            image = self.maximum_projection_image
            axis.set_title('Maximum projection')
            
        if mode == '2d':
            vmax = np.percentile(image, 99.99)
            axis.imshow(image, vmax=vmax)
        if mode == '3d':
            from matplotlib import cm
            axis = figure.gca(projection='3d')
            X = np.arange(image.shape[1])
            Y = np.arange(image.shape[0])
            X, Y = np.meshgrid(X, Y)
            axis.plot_surface(X,Y,image, cmap=cm.coolwarm,
                                   linewidth=0, antialiased=False)

    def show_average_image(self, mode='2d', figure=None):
        self.show_image(image_type='average_image', mode=mode, figure=figure)

    def show_coordinates(self, figure=None, annotate=None, **kwargs):
        # Refresh configuration
        self.experiment.import_config_file()
        
        if not figure: figure = plt.figure()

        if annotate is None:
            annotate = self.experiment.configuration['show_movie']['annotate']

        if self.coordinates is not None:
            axis = figure.gca()
            axis.scatter(self.coordinates[:,0],self.coordinates[:,1], facecolors='none', edgecolors='r', **kwargs)
            if annotate:
                for molecule in self.molecules:
                    for i in np.arange(self.number_of_colours):
                        axis.annotate(molecule.index, molecule.coordinates[i], color='white')<|MERGE_RESOLUTION|>--- conflicted
+++ resolved
@@ -501,18 +501,11 @@
         if figure is None: figure = plt.figure() # Or possibly e.g. plt.figure('Movie')
         axis = figure.gca()
         
-        # Choose method to plot 
-<<<<<<< HEAD
+        # Choose method to plot
         if image_type == 'average_image':
             image = self.average_image
             axis.set_title('Average image')
         elif image_type == 'maximum_image':
-=======
-        if self.experiment.configuration['show_movie']['image'] == 'average_image':
-            image = self.average_image
-            axis.set_title('Average image')
-        elif self.experiment.configuration['show_movie']['image'] == 'maximum_image':
->>>>>>> c93489a3
             image = self.maximum_projection_image
             axis.set_title('Maximum projection')
             
