if __name__ == '__main__':
    import sys
    from pathlib import Path
    p = Path(__file__).parents[1]
    sys.path.insert(0, str(p))

from pathlib import Path # For efficient path manipulation
import numpy as np #scientific computing with Python
import pandas as pd
import matplotlib.pyplot as plt #Provides a MATLAB-like plotting framework
import skimage.io as io
import skimage as ski
from trace_analysis.molecule import Molecule
from trace_analysis.movie.sifx import SifxMovie
from trace_analysis.movie.pma import PmaMovie
from trace_analysis.movie.tif import TifMovie
from trace_analysis.movie.nd2 import ND2Movie
from trace_analysis.plotting import histogram
from trace_analysis.mapping.mapping import Mapping2
from trace_analysis.peak_finding import find_peaks
from trace_analysis.coordinate_optimization import  coordinates_within_margin, \
                                                    coordinates_after_gaussian_fit, \
                                                    coordinates_without_intensity_at_radius, \
                                                    merge_nearby_coordinates, \
                                                    set_of_tuples_from_array, array_from_set_of_tuples
from trace_analysis.trace_extraction import extract_traces
from trace_analysis.coordinate_transformations import translate, transform # MD: we don't want to use this anymore I think, it is only linear
                                                                           # IS: We do! But we just need to make them usable with the nonlinear mapping

# from trace_analysis.plugin_manager import PluginManager
# from trace_analysis.plugin_manager import PluginMetaClass
from trace_analysis.plugin_manager import plugins

@plugins
class File:
    # plugins = []
    # _plugin_mixin_class = None
    #
    # @classmethod
    # def add_plugin(cls, plugin_class):
    #     cls.plugins.append(plugin_class)
    #     cls._plugin_mixin_class = type(cls.__name__, (cls,) + tuple(cls.plugins), {})
    #
    # def __new__(cls, *args, **kwargs):
    #     if not cls._plugin_mixin_class:
    #         return super().__new__(cls)
    #     else:
    #         return super().__new__(cls._plugin_mixin_class)

    def __init__(self, relativeFilePath, experiment):
        relativeFilePath = Path(relativeFilePath)
        self.experiment = experiment

        self.relativePath = relativeFilePath.parent
        self.name = relativeFilePath.name
        self.extensions = list()

        self.molecules = list()

        self.exposure_time = None  # Found from log file or should be inputted

        self.log_details = None  # a string with the contents of the log file
        self.number_of_frames = None

        self.background = np.array([0, 0])

        self.isSelected = False
        self.is_mapping_file = False

        self.movie = None
        self.mapping = None
        self._average_image = None
        self._maximum_projection_image = None

        # I think it will be easier if we have import functions for specific data instead of specific files.
        # For example. the sifx, pma and tif files can better be handled in the Movie class. Here we then just have a method import_movie.
        # [IS 10-08-2020]
        # TODO: Make an import_movie method and move the specific file type handling to the movie class (probably this should also include the log file)
        # TODO: Make an import_mapping method and move the specific mapping type handling (.map, .coeff) to the mapping class.

        self.importFunctions = {'.sifx': self.import_sifx_file,
                                '.pma': self.import_pma_file,
                                '.tif': self.import_tif_file,
                                '_ave.tif': self.import_average_tif_file,
                                '_max.tif': self.import_maximum_projection_tif_file,
                                '.coeff': self.import_coeff_file,
                                '.map': self.import_map_file,
                                '.pks': self.import_pks_file,
                                '.traces': self.import_traces_file,
                                '.log': self.import_log_file,
                                }

        super().__init__()

        # if self.experiment.import_all is True:
        #     self.findAndAddExtensions()


    def __repr__(self):
        return (f'{self.__class__.__name__}({self.relativePath.joinpath(self.name)})')

    @property
    def relativeFilePath(self):
        return self.relativePath.joinpath(self.name)

    @property
    def absoluteFilePath(self):
        return self.experiment.mainPath.joinpath(self.relativeFilePath)

    @property
    def number_of_molecules(self):
        return len(self.molecules)

    @number_of_molecules.setter
    def number_of_molecules(self, number_of_molecules):
        if not self.molecules:
            for molecule in range(0, number_of_molecules):
                self.addMolecule()
        elif number_of_molecules != self.number_of_molecules:
            raise ValueError(f'Requested number of molecules ({number_of_molecules}) differs from existing number of '
                             f'molecules ({self.number_of_molecules}) in {self}. \n'
                             f'If you are sure you want to proceed, empty the molecules list file.molecules = [], or '
                             f'possibly delete old pks or traces files')

    @property
    def number_of_channels(self):
        return self.experiment.number_of_channels

    @property
    def selectedMolecules(self):
        return [molecule for molecule in self.molecules if molecule.isSelected]

    @property
    def average_image(self):
        if self._average_image is None:
            # Refresh configuration
            self.experiment.import_config_file()
            number_of_frames = self.experiment.configuration['compute_image']['number_of_frames']
            self._average_image = self.movie.make_average_image(number_of_frames=number_of_frames, write=True)
        return self._average_image

    @property
    def maximum_projection_image(self):
        if self._maximum_projection_image is None:
            # Refresh configuration
            self.experiment.import_config_file()
            number_of_frames = self.experiment.configuration['compute_image']['number_of_frames']
            self._maximum_projection_image = self.movie.make_maximum_projection(number_of_frames=number_of_frames, write=True)
        return self._maximum_projection_image

    @property
    def coordinates(self):
        # if not self._pks_file:
        #     _pks_file = PksFile(self.absoluteFilePath.with_suffix('.pks'))

        #return np.concatenate([[molecule.coordinates[0, :] for molecule in self.molecules]])

        if len(self.molecules) > 0:
            return np.concatenate([molecule.coordinates for molecule in self.molecules])
        else:
            return np.array([])

        # Probably the active one is better.
        # coordinates = [molecule.coordinates for molecule in self.molecules]
        # if coordinates:
        #     return np.concatenate(coordinates)
        # else:
        #     return None

    @coordinates.setter
    def coordinates(self, coordinates, number_of_channels = None):
        if number_of_channels is None:
            number_of_channels = self.number_of_channels
        self.number_of_molecules = np.shape(coordinates)[0]//number_of_channels

        for i, molecule in enumerate(self.molecules):
            molecule.coordinates = coordinates[(i * number_of_channels):((i + 1) * number_of_channels), :]

    def coordinates_from_channel(self, channel):
        # if not self._pks_file:
        #     _pks_file = PksFile(self.absoluteFilePath.with_suffix('.pks'))

        #return np.concatenate([[molecule.coordinates[0, :] for molecule in self.molecules]])
        if type(channel) is str:
            channel = {'d': 0, 'a': 1, 'g':0, 'r':1}[channel]

        return np.vstack([molecule.coordinates[channel] for molecule in self.molecules])

    @property
    def time(self):  # the time axis of the experiment, if not found in log it will be asked as input
        if self.exposure_time is None:
            self.exposure_time = float(input(f'Exposure time for {self.name}: '))
        return np.arange(0, self.number_of_frames)*self.exposure_time

    @property
    def traces(self):
        return np.dstack([molecule.intensity for molecule in self.molecules]).swapaxes(1, 2) # 3d array of traces
        # np.concatenate([molecule.intensity for molecule in self.molecules]) # 2d array of traces

    @traces.setter
    def traces(self, traces):
        for i, molecule in enumerate(self.molecules):
            molecule.intensity = traces[:, i, :] # 3d array of traces
            # molecule.intensity = traces[(i * self.number_of_channels):((i + 1) * self.number_of_channels), :] # 2d array of traces
        self.number_of_frames = traces.shape[2]

    def findAndAddExtensions(self):
        foundFiles = [file.name for file in self.experiment.mainPath.joinpath(self.relativePath).glob(self.name + '*')]
        foundExtensions = [file[len(self.name):] for file in foundFiles]

        # For the special case of a sifx file, which is located inside a folder
        if '' in foundExtensions: foundExtensions[foundExtensions.index('')] = '.sifx'

        newExtensions = [extension for extension in foundExtensions if extension not in self.extensions]
        # self.extensions = self.extensions + newExtensions
        for extension in newExtensions: self.importExtension(extension)

    def importExtension(self, extension):

        # print(f.relative_to(self.experiment.mainPath))

        # if extension not in self.extensions:
        #     self.extensions.append(extension)

        # print(extension)
<<<<<<< HEAD
        importFunctions = { '.sifx': self.import_sifx_file,
                            '.pma': self.import_pma_file,
                            '.nd2': self.import_nd2_file,
                            '.tif': self.import_tif_file,
                            
                            '_ave.tif': self.import_average_tif_file,
                            '_max.tif': self.import_maximum_projection_tif_file,
                            '.coeff': self.import_coeff_file,
                            '.map': self.import_map_file,
                            '.pks': self.import_pks_file,
                            '.traces': self.import_traces_file,
                            '.log' : self.import_log_file,
                            '_steps_data.xlsx': self.import_excel_file,
                            '_selected_molecules.txt': self.import_selected
                            }

        importFunctions.get(extension, self.noneFunction)()
        if extension in importFunctions.keys(): self.extensions.append(extension)
=======

        self.importFunctions.get(extension, self.noneFunction)()
        if extension in self.importFunctions.keys(): self.extensions.append(extension)
>>>>>>> f2a7a70b

    def noneFunction(self):
        return

    def import_log_file(self):
        self.exposure_time = np.genfromtxt(f'{self.relativeFilePath}.log', max_rows=1)[2]
        print(f'Exposure time set to {self.exposure_time} sec for {self.name}')
        self.log_details = open(f'{self.relativeFilePath}.log').readlines()
        self.log_details = ''.join(self.log_details)

    def import_sifx_file(self):
        imageFilePath = self.absoluteFilePath.joinpath('Spooled files.sifx')
        self.movie = SifxMovie(imageFilePath)
        # self.movie.number_of_channels = self.experiment.number_of_channels
        self.number_of_frames = self.movie.number_of_frames

    def import_pma_file(self):
        imageFilePath = self.absoluteFilePath.with_suffix('.pma')
        self.movie = PmaMovie(imageFilePath)
        # self.movie.number_of_channels = self.experiment.number_of_channels
        self.number_of_frames = self.movie.number_of_frames

    def import_tif_file(self):
        imageFilePath = self.absoluteFilePath.with_suffix('.tif')
        self.movie = TifMovie(imageFilePath)
        # self.movie.number_of_channels = self.experiment.number_of_channels
        self.number_of_frames = self.movie.number_of_frames
        
    def import_nd2_file(self):
        imageFilePath = self.absoluteFilePath.with_suffix('.nd2')
        self.movie = ND2Movie(imageFilePath)
        self.number_of_frames = self.movie.number_of_frames

    def import_average_tif_file(self):
        averageTifFilePath = self.absoluteFilePath.with_name(self.name+'_ave.tif')
        self._average_image = io.imread(averageTifFilePath, as_gray=True)

    def import_maximum_projection_tif_file(self):
        maxTifFilePath = self.absoluteFilePath.with_name(self.name+'_max.tif')
        self._maximum_projection_image = io.imread(maxTifFilePath, as_gray=True)

    def import_coeff_file(self):
        if self.mapping is None: # the following only works for 'linear'transformation_type
            file_content=np.genfromtxt(str(self.relativeFilePath) + '.coeff')
            if len(file_content)==12:
                [coefficients, coefficients_inverse] = np.split(file_content,2)
            elif len(file_content)==6:
                coefficients = file_content
            else:
                raise TypeError('Error in importing coeff file, wrong number of lines')

            self.mapping = Mapping2(transformation_type='linear')

            transformation = np.zeros((3,3))
            transformation[2,2] = 1
            transformation[[0,0,0,1,1,1],[2,0,1,2,0,1]] = coefficients
            self.mapping.transformation = transformation

            if len(file_content)==6:
                self.mapping.transformation_inverse=np.linalg.inv(self.mapping.transformation)
            else:
                transformation_inverse = np.zeros((3,3))
                transformation_inverse[2,2] = 1
                transformation_inverse[[0,0,0,1,1,1],[2,0,1,2,0,1]] = coefficients_inverse
                self.mapping.transformation_inverse = transformation_inverse

            self.mapping.file = self

    def export_coeff_file(self):
        if self.mapping.transformation_type == 'linear':
            coeff_filepath = self.absoluteFilePath.with_suffix('.coeff')
            coefficients = self.mapping.transformation[[0, 0, 0, 1, 1, 1], [2, 0, 1, 2, 0, 1]]
           # np.savetxt(coeff_filepath, coefficients, fmt='%13.6g') # Same format used as in IDL code
            coefficients_inverse = self.mapping.transformation_inverse[[0, 0, 0, 1, 1, 1], [2, 0, 1, 2, 0, 1]]
            np.savetxt(coeff_filepath,  np.concatenate((coefficients,coefficients_inverse)), fmt='%13.6g') # Same format used as in IDL code
        else:
            raise TypeError('Mapping is not of type linear')

    def import_map_file(self):
        #coefficients = np.genfromtxt(self.relativeFilePath.with_suffix('.map'))
        file_content=np.genfromtxt(self.relativeFilePath.with_suffix('.map'))
        if len(file_content) == 64:
            [coefficients, coefficients_inverse] = np.split(file_content, 2)
        elif len(file_content) == 32:
            coefficients = file_content
        else:
            raise TypeError('Error in import map file, incorrect number of lines')

        degree = int(np.sqrt(len(coefficients) // 2) - 1)
        P = coefficients[:len(coefficients) // 2].reshape((degree + 1, degree + 1))
        Q = coefficients[len(coefficients) // 2 : len(coefficients)].reshape((degree + 1, degree + 1))

        self.mapping = Mapping2(transformation_type='nonlinear')
        self.mapping.transformation = (P,Q) #{'P': P, 'Q': Q}
        #self.mapping.file = self

        if len(file_content)==64:
            degree = int(np.sqrt(len(coefficients_inverse) // 2) - 1)
            Pi = coefficients_inverse[:len(coefficients_inverse) // 2].reshape((degree + 1, degree + 1))
            Qi = coefficients_inverse[len(coefficients_inverse) // 2 : len(coefficients_inverse)].reshape((degree + 1, degree + 1))
        else:
            grid_range = 500 # in principle the actual image size doesn't matter
            # image_height = self._average_image.shape[0]

            # Can't we make this independent of the image?
            grid_coordinates = np.array([(a,b) for a in np.arange(0, grid_range//2, 5) for b in np.arange(0, grid_range, 5)])
            from trace_analysis.image_adapt.polywarp import polywarp, polywarp_apply
            transformed_grid_coordinates = polywarp_apply(P, Q, grid_coordinates)
            # plt.scatter(grid_coordinates[:, 0], grid_coordinates[:, 1], marker='.')
            # plt.scatter(transformed_grid_coordinates[:,0], transformed_grid_coordinates[:,1], marker='.')
            Pi, Qi = polywarp(grid_coordinates, transformed_grid_coordinates)
            # transformed_grid_coordinates2 = polywarp_apply(Pi, Qi, transformed_grid_coordinates)
            # plt.scatter(transformed_grid_coordinates2[:, 0], transformed_grid_coordinates2[:, 1], marker='.')
            # plt.scatter(grid_coordinates[:, 0], grid_coordinates[:, 1], marker='.', facecolors='none', edgecolors='r')
       # self.mapping = Mapping2(transformation_type='nonlinear')
        self.mapping.transformation_inverse = (Pi, Qi) # {'P': Pi, 'Q': Qi}
        self.mapping.file = self

    def export_map_file(self):
        #saving kx,ky, still need to see how to read it in again
        map_filepath = self.absoluteFilePath.with_suffix('.map')
        PandQ = self.mapping.transformation
        coefficients = np.concatenate((PandQ[0].flatten(),PandQ[1].flatten()),axis=None)
        #np.savetxt(map_filepath, coefficients, fmt='%13.6g') # Same format used as in IDL code
        PiandQi = self.mapping.transformation_inverse
        coefficients_inverse = np.concatenate((PiandQi[0].flatten(),PiandQi[1].flatten()),axis=None)
        np.savetxt(map_filepath, np.concatenate((coefficients,coefficients_inverse)), fmt='%13.6g') # Same format used as in IDL code

    def import_pks_file(self):
        # Background value stored in pks file is not imported yet
        coordinates = np.genfromtxt(str(self.relativeFilePath) + '.pks')
        coordinates = np.atleast_2d(coordinates)[:,1:3]

        self.coordinates = coordinates

    def find_coordinates(self, configuration=None):
        '''
        This function finds and sets the locations of all molecules within the movie's images.

        Main part of the work is done within 'find_molecules_utils.py'(imported as findMols)

        findMols.find_unique_molecules(), will loop through frames of the movie:
        1. creates an average image or maximum projection (for every N frames)
        2. finds the peaks in the new image (wraps around built-in method)
        3. keeps only the unique positions/pixels of peak locations ()
             3B allows to select only 'FRET pairs': intensity peak is seen in both donor/acceptor
        4. Finally, correct for an uncertainty in exact location due to photon shot noise etc. to remove 'functional duplicates'
        5. generate the coordinates array that is compatible with the Molecule() properties:
            [ [array1: donor coordinates],[array2: acceptor coordinates]  ]
            First array has all the coordinates (either found directly or inferred) of the donors:
            donor_coordinates = [[x1,y1],[x2,y2], etc.]
            Similar for acceptor coordinates



        configurations to be set by user:
        (within the find_coordinates section of the configuration file)
        --------------------------------
        channel : choose 'd'/'donor' or 'a'/'acceptor' for using only one of the two channels. alternatively
                  choose 'total_intensity' to use the sum of donor and acceptor signals
                  choose 'FRET pair' to only keep peak intensities found in both channels
                  choose 'both channels' to keep all peaks found in the entire image

        method:  choose 'average_image' or 'maximum_projection_image' to
                         set type of image used to find peak intensities.

        uncertainty_pixels: set number of pixels within which two peak intensities
                            should be considered to correspond to the same molecule

        img_per_N_pixels: use the image type of 'method' for every N frames of the movie (sliding window).
                         If no sliding window is used, the first N frames are used (a 'single window')

        use_sliding_window: type 'True' or 'False' to activate sliding window


        Additional configurations to be set
        (within 'peak_finding' section of configuration file)
        ------------------------------------
        ADD DESCRIPTIONS HERE!!!
        '''

        # --- Refresh configuration ----
        if not configuration:
            self.experiment.import_config_file()
            configuration = self.experiment.configuration['find_coordinates']

        # --- Get settings from configuration file ----
        channels = configuration['channels']
        method = configuration['method']
        peak_finding_configuration = configuration['peak_finding']
        projection_image_type = configuration['projection_image_type']
        minimal_point_separation = configuration['minimal_point_separation']
        window_size = configuration['window_size']
        use_sliding_window = bool(configuration['use_sliding_window'])

        # --- make the windows
        # (if no sliding windows, just a single window is made to make it compatible with next bit of code) ----
        if use_sliding_window:
            window_start_frames = [i * window_size for i in range(self.number_of_frames // window_size)]
        else:
            window_start_frames = [0]

        # coordinates = set()
        if method == 'by_channel':
            coordinate_sets = [set() for channel in channels]
        elif method == 'overlay_channels':
            if len(channels) < 2:
                raise ValueError('No channels to overlay')
            coordinate_sets = [set()]

        # coordinates_sets = dict([(channel, set()) for channel in channels])
        # coordinate_sets = [set() for channel in channels]

        # --- Loop over all frames and find unique set of molecules ----
        for window_start_frame in window_start_frames:

            # --- allowed to apply sliding window to either the max projection OR the averages ----
            image = self.movie.make_projection_image(type=projection_image_type, start_frame=window_start_frame,
                                                     number_of_frames=window_size)

            # Do we need a separate image?
            # # --- we output the "sum of these images" ----
            # find_coords_img += image

            if method == 'by_channel':
                # coordinates_per_channel = dict([(channel, set()) for channel in channels])
                channel_images = [self.movie.get_channel(image=image, channel=channel) for channel in channels]

            if method == 'overlay_channels':
                # Possibly we can move making the overlayed image to the Movie class.
                # TODO: make this usable for any number of channels
                donor_image = self.movie.get_channel(image=image, channel='d')
                acceptor_image = self.movie.get_channel(image=image, channel='a')

                if self.mapping.transformation_type is not 'linear':
                    raise NotImplementedError('Method overlay_channels is not implemented yet for mapping transformation types other than linear')
                # TODO: Make this work for nonlinear mapping
                image_transformation = translate([-self.movie.width / 2, 0]) @ self.mapping.transformation
                acceptor_image_transformed = ski.transform.warp(acceptor_image, image_transformation,
                                                                preserve_range=True) # Transform can be a PolynomialTransform
                # MD: problem: this is a linear transform, while yo u might have found a nonlinear transform; is nonlinear transform of image available?
                channel_images = [(donor_image + acceptor_image_transformed) / 2]
                channels = ['d']

                # TODO: Make this a separate plotting function, possibly in Movie
                # plt.imshow(np.stack([donor_image.astype('uint8'),
                #                      acceptor_image_transformed.astype('uint8'),
                #                      np.zeros((self.movie.height,
                #                                self.movie.width // 2)).astype('uint8')],
                #                     axis=-1))

            for i, channel_image in enumerate(channel_images):
                channel_coordinates = find_peaks(image=channel_image, **peak_finding_configuration)  # .astype(int)))

                # ---- optimize / fine-tune the coordinate positions ----
                coordinate_optimization_functions = \
                    {'coordinates_within_margin': coordinates_within_margin,
                     'coordinates_after_gaussian_fit': coordinates_after_gaussian_fit,
                     'coordinates_without_intensity_at_radius': coordinates_without_intensity_at_radius}
                for f, kwargs in configuration['coordinate_optimization'].items():
                    channel_coordinates = coordinate_optimization_functions[f](channel_coordinates, channel_image, **kwargs)

                channel_coordinates = set_of_tuples_from_array(channel_coordinates)

                coordinate_sets[i].update(channel_coordinates)

        # --- correct for photon shot noise / stage drift ---
        # Not sure whether to put this in front of combine_coordinate_sets/detect_FRET_pairs or behind [IS: 12-08-2020]
        # I think before, as you would do it either for each window, or for the combined windows.
        # Transforming the coordinate sets for each window will be time consuming and changes the distance_threshold.
        # And you would like to combine the channel sets on the merged coordinates.
        for i in range(len(coordinate_sets)):
            # --- turn into array ---
            coordinate_sets[i] = array_from_set_of_tuples(coordinate_sets[i])

            if use_sliding_window: # Do we actually need to put this if statement here [IS: 31-08-2020]
                                   # If not, in default configuration take minimal_point_separation outside sliding_window
                coordinate_sets[i] = merge_nearby_coordinates(coordinate_sets[i], distance_threshold=minimal_point_separation)

            # Map coordinates to main channel in movie
            # TODO: make this usable for any number of channels
            coordinate_sets[i] = transform(coordinate_sets[i], translation=self.movie.channel_boundaries(channels[i])[0])
            # if channels[i] in ['a', 'acceptor']:
            if i > 0: #i.e. if channel is not main channel
                coordinate_sets[i] = self.mapping.transform_coordinates(coordinate_sets[i],
                                                                        direction='destination2source')

        # TODO: make this usable for any number of channels
        if len(coordinate_sets) == 1:
            coordinates = coordinate_sets[0]
        elif len(coordinate_sets) > 1:
            raise NotImplementedError('Assessing found coordinates in multiple channels does not work properly yet')
            # TODO: Make this function.
            #  This can easily be done by creating a cKDtree for each coordinate set and
            #  by finding the points close to each other
            coordinates = combine_coordinate_sets(coordinate_sets, method='and')  # the old detect_FRET_pairs

        # TODO: make this usable for more than two channels
        coordinates_in_main_channel = coordinates
        coordinates_list = [coordinates]
        for channel in channels[1:]:
            if self.number_of_channels > 2:
                raise NotImplementedError()
            coordinates_in_other_channel = self.mapping.transform_coordinates(coordinates_in_main_channel, direction='source2destination')
            coordinates_list.append(coordinates_in_other_channel)
        coordinates = np.hstack(coordinates_list).reshape((-1, 2))

        # --- finally, we set the coordinates of the molecules ---
        self.molecules = [] # Should we put this here?
        self.coordinates = coordinates
        self.export_pks_file()

    def export_pks_file(self):
        pks_filepath = self.absoluteFilePath.with_suffix('.pks')
        with pks_filepath.open('w') as pks_file:
            for i, coordinate in enumerate(self.coordinates):
                # outfile.write(' {0:4.0f} {1:4.4f} {2:4.4f} {3:4.4f} {4:4.4f} \n'.format(i, coordinate[0], coordinate[1], 0, 0, width4=4, width6=6))
                pks_file.write('{0:4.0f} {1:4.4f} {2:4.4f} \n'.format(i + 1, coordinate[0], coordinate[1]))

    def import_traces_file(self):
        traces_filepath = self.absoluteFilePath.with_suffix('.traces')
        with traces_filepath.open('r') as traces_file:
            self.number_of_frames = np.fromfile(traces_file, dtype=np.int32, count=1).item()
            number_of_traces = np.fromfile(traces_file, dtype=np.int16, count=1).item()
            self.number_of_molecules = number_of_traces // self.number_of_channels
            rawData = np.fromfile(traces_file, dtype=np.int16, count=self.number_of_frames * number_of_traces)
        self.traces = np.reshape(rawData.ravel(), (self.number_of_channels, self.number_of_molecules, self.number_of_frames), order='F')  # 3d array of traces
        #self.traces = np.reshape(rawData.ravel(), (self.number_of_channels * self.number_of_molecules, self.number_of_frames), order='F') # 2d array of traces

    def import_excel_file(self, filename=None):
        if filename is None:
            filename = f'{self.relativeFilePath}_steps_data.xlsx'
        try:
            steps_data = pd.read_excel(filename, index_col=[0,1],
                                       dtype={'kon':np.str})       # reads from the 1st excel sheet of the file

            print(f'imported steps data from excel file for {self.name}')
        except FileNotFoundError:
            print(f'No saved analysis for {self.name} as {filename}')
            return
        molecules = steps_data.index.unique(0)
        indices = [int(m.split()[-1]) for m in molecules]
        for mol in self.molecules:
            if mol.index + 1 not in indices:
                continue
            mol.steps = steps_data.loc[f'mol {mol.index + 1}']
            # if saved steps are found for molecule it is assumed selected
            # mol.isSelected = True
            if 'kon' in mol.steps.columns:
                k = [int(i) for i in mol.steps.kon[0]]
                mol.kon_boolean = np.array(k).astype(bool).reshape((4,3))
        return steps_data

    def import_selected(self):
        '''
        Imports the selected molecules stored in {filename}_selected_molecules.txt
        '''
        try:
            filename = f'{self.relativeFilePath}_selected_molecules.txt'
            selected = np.atleast_1d(np.loadtxt(filename, dtype=int))
        except FileNotFoundError:
            return
        # print(selected, type(selected))
        for i in list(selected):
            self.molecules[i-1].isSelected = True

    def extract_traces(self, configuration = None):
        # Refresh configuration
        self.experiment.import_config_file()

        if self.movie is None: raise FileNotFoundError('No movie file was found')

        if configuration is None: configuration = self.experiment.configuration['trace_extraction']
        channel = configuration['channel']  # Default was 'all'
        gaussian_width = configuration['gaussian_width']  # Default was 11

        traces = extract_traces(self.movie, self.coordinates, channel=channel, gauss_width = gaussian_width)
        number_of_molecules = len(traces) // self.number_of_channels
        traces = traces.reshape((number_of_molecules, self.number_of_channels, self.movie.number_of_frames)).swapaxes(0, 1)

        self.traces = traces
        self.export_traces_file()
        if '.traces' not in self.extensions: self.extensions.append('.traces')

    def export_traces_file(self):
        traces_filepath = self.absoluteFilePath.with_suffix('.traces')
        with traces_filepath.open('w') as traces_file:
            np.array([self.traces.shape[2]], dtype=np.int32).tofile(traces_file)
            np.array([self.traces.shape[0]*self.traces.shape[1]], dtype=np.int16).tofile(traces_file)
            # time_tr = np.zeros((self.number_of_frames, 2 * self.pts_number))
            # number_of_channels=2
            # for jj in range(2*self.pts_number//number_of_channels):
            #     time_tr[:,jj*2] = donor[:,jj]
            #     time_tr[:,jj*2+1]=  acceptor[:,jj]
            np.array(self.traces.T, dtype=np.int16).tofile(traces_file)


    def addMolecule(self):
        index = len(self.molecules) # this is the molecule number
        self.molecules.append(Molecule(self))
        self.molecules[-1].index = index

    def histogram(self, axis=None, bins=100, parameter='E', molecule_averaging=False,
                  makeFit=False, export=False, **kwargs):
        histogram(self.molecules, axis=axis, bins=bins, parameter=parameter, molecule_averaging=molecule_averaging, makeFit=makeFit, collection_name=self, **kwargs)
        if export:
            plt.savefig(self.absoluteFilePath.with_name(f'{self.name}_{parameter}_histogram').with_suffix('.png'))



    def savetoExcel(self, filename=None, save=True):
        if filename is None:
            filename = f'{self.relativeFilePath}_steps_data.xlsx'

        # Find the molecules for which steps were selected
        molecules_with_data = [mol for mol in self.molecules if mol.steps is not None]


        # Concatenate all steps dataframes that are not None
        mol_data = [mol.steps for mol in molecules_with_data]
        if not mol_data:
            print(f'no data to save for {self.name}')
            return
        keys = [f'mol {mol.index + 1}' for mol in molecules_with_data]

        steps_data = pd.concat(mol_data, keys=keys, sort=False)
        # drop duplicate columns
        steps_data = steps_data.loc[:,~steps_data.columns.duplicated()]
        if save:
            print("data saved in: " + filename)
            writer = pd.ExcelWriter(filename)
            steps_data.to_excel(writer, self.name)
            writer.save()
        return steps_data

    def autoThreshold(self, trace_name, threshold=100, max_steps=20,
                      only_selected=False, kon_str='000000000'):
        nam = trace_name
        for mol in self.molecules:

            trace = mol.I(0)*int((nam == 'green')) + \
                    mol.I(1)*int((nam == 'red')) +\
                     mol.E()*int((nam == 'E'))  # Here no offset corrections are applied yet

            d = mol.find_steps(trace)
            frames = d['frames']
            times = frames*self.exposure_time
            times = np.sort(times)
            mol.steps = pd.DataFrame({'time': times, 'trace': nam,
                                  'state': 1, 'method': 'thres',
                                'thres': threshold, 'kon': kon_str})
        filename = self.name+'_steps_data.xlsx'
        data = self.savetoExcel(filename)
        return data

    def select(self, figure=None):
        # iasonas: I think this function is not needed anymore
        plt.ion()
        for index, molecule in enumerate(self.molecules):
            molecule.plot(figure=figure)
            plt.title('Molecule ' + str(index), y=-0.01)
            plt.show()
            plt.pause(0.001)
            print('Molecule ' + str(index))
            input("Press enter to continue")

    def perform_mapping(self, configuration = None):
        # Refresh configuration
        if not configuration:
            self.experiment.import_config_file()

        image = self.average_image
        if configuration is None:
            configuration = self.experiment.configuration['mapping']

        transformation_type = configuration['transformation_type']
        print(transformation_type)
        method = configuration['method']

        donor_image = self.movie.get_channel(image=image, channel='d')
        acceptor_image = self.movie.get_channel(image=image, channel='a')
        donor_coordinates = find_peaks(image=donor_image,
                                       **configuration['peak_finding']['donor'])
        if donor_coordinates.size == 0: #should throw a error message to warm no acceptor molecules found
            print('No donor molecules found')
        acceptor_coordinates = find_peaks(image=acceptor_image,
                                          **configuration['peak_finding']['acceptor'])
        if acceptor_coordinates.size == 0: #should throw a error message to warm no acceptor molecules found
            print('No acceptor molecules found')
        acceptor_coordinates = transform(acceptor_coordinates, translation=[image.shape[0]//2, 0])
        print(acceptor_coordinates.shape, donor_coordinates.shape)
        coordinates = np.append(donor_coordinates, acceptor_coordinates, axis=0)

        # coordinate_optimization_functions = \
        #     {'coordinates_within_margin': coordinates_within_margin,
        #      'coordinates_after_gaussian_fit': coordinates_after_gaussian_fit,
        #      'coordinates_without_intensity_at_radius': coordinates_without_intensity_at_radius}
        #
        # for f, kwargs in configuration['coordinate_optimization'].items():
        #     coordinates = coordinate_optimization_functions[f](coordinates, image, **kwargs)

        if 'coordinates_after_gaussian_fit' in configuration['coordinate_optimization']:
            gaussian_width = configuration['coordinate_optimization']['coordinates_after_gaussian_fit']['gaussian_width']
            coordinates = coordinates_after_gaussian_fit(coordinates, image, gaussian_width)

        if 'coordinates_without_intensity_at_radius' in configuration['coordinate_optimization']:
            coordinates = coordinates_without_intensity_at_radius(coordinates, image,
                                                                  **configuration['coordinate_optimization']['coordinates_without_intensity_at_radius'])
                                                                  # radius=4,
                                                                  # cutoff=np.median(image),
                                                                  # fraction_of_peak_max=0.35) # was 0.25 in IDL code

        if 'coordinates_within_margin' in configuration['coordinate_optimization']:
            margin = configuration['coordinate_optimization']['coordinates_within_margin']['margin']
        else:
            margin = 0

        donor_coordinates = coordinates_within_margin(coordinates,
                                                      bounds=self.movie.channel_boundaries('d'), margin=margin)
        acceptor_coordinates = coordinates_within_margin(coordinates,
                                                         bounds=self.movie.channel_boundaries('a'), margin=margin)

        self.coordinates = np.hstack([donor_coordinates, acceptor_coordinates]).reshape((-1, 2))

        if ('initial_translation' in configuration) and (configuration['initial_translation'] == 'width/2'):
            initial_translation = translate([image.shape[0] // 2, 0])
        else:
            initial_translation = translate(configuration['initial_translation'])

        self.mapping = Mapping2(source=donor_coordinates,
                                destination=acceptor_coordinates,
                                method=method,
                                transformation_type=transformation_type,
                                initial_transformation=initial_translation)
        self.mapping.perform_mapping()
        self.mapping.file = self
        self.is_mapping_file = True

        if self.mapping.transformation_type == 'linear':
            self.export_coeff_file()
        elif self.mapping.transformation_type == 'nonlinear':
            self.export_map_file()

    def copy_coordinates_to_selected_files(self):
        for file in self.experiment.selectedFiles:
            if file is not self:
                file.coordinates = self.coordinates
                file.export_pks_file()

    def use_mapping_for_all_files(self):
        self.is_mapping_file = True
        #mapping = self.movie.use_for_mapping()
        for file in self.experiment.files:
            if file is not self:
                file.mapping = self.mapping
                file.is_mapping_file = False

    def show_image(self, image_type='default', mode='2d', figure=None):
        # Refresh configuration
        if image_type == 'default':
            self.experiment.import_config_file()
            image_type = self.experiment.configuration['show_movie']['image']

        if figure is None: figure = plt.figure() # Or possibly e.g. plt.figure('Movie')
        axis = figure.gca()

        # Choose method to plot
        if image_type == 'average_image':
            image = self.average_image
            axis.set_title('Average image')
        elif image_type == 'maximum_image':
            image = self.maximum_projection_image
            axis.set_title('Maximum projection')

        if mode == '2d':
#            p98 = np.percentile(image, 98)
#            axis.imshow(image, vmax=p98)
            vmax = np.percentile(image, 99.9)
            axis.imshow(image, vmax=vmax)

        if mode == '3d':
            from matplotlib import cm
            axis = figure.gca(projection='3d')
            X = np.arange(image.shape[1])
            Y = np.arange(image.shape[0])
            X, Y = np.meshgrid(X, Y)
            axis.plot_surface(X,Y,image, cmap=cm.coolwarm,
                                   linewidth=0, antialiased=False)

    def show_average_image(self, mode='2d', figure=None):
        self.show_image(image_type='average_image', mode=mode, figure=figure)

    def show_coordinates(self, figure=None, annotate=None, **kwargs):
        # Refresh configuration
        self.experiment.import_config_file()

        if not figure: figure = plt.figure()

        if annotate is None:
            annotate = self.experiment.configuration['show_movie']['annotate']

        if self.coordinates is not None:
            axis = figure.gca()
            sc_coordinates = axis.scatter(self.coordinates[:, 0], self.coordinates[:, 1], facecolors='none', edgecolors='red', **kwargs)

            if annotate:
                annotation = axis.annotate("", xy=(0, 1.03), xycoords=axis.transAxes) # x in data units, y in axes fraction
                annotation.set_visible(False)

                indices = np.repeat(np.arange(0, self.number_of_molecules), self.number_of_channels)
                sequences = np.repeat(self.sequences, self.number_of_channels)

                def update_annotation(ind):
                    if hasattr(self, 'sequences'):
                        text = "Molecule number: {} \nSequence: {}".format(" ".join([str(indices[ind["ind"][0]])]),
                                               " ".join([str(sequences[ind["ind"][0]].decode('UTF-8'))]))
                    else:
                        text = "Molecule number: {}".format(" ".join([str(indices[ind["ind"][0]])]))

                    annotation.set_text(text)

                def hover(event):
                    vis = annotation.get_visible()
                    if event.inaxes == axis:
                        cont, ind = sc_coordinates.contains(event)
                        if cont:
                            update_annotation(ind)
                            annotation.set_visible(True)
                            figure.canvas.draw_idle()
                        else:
                            if vis:
                                annotation.set_visible(False)
                                figure.canvas.draw_idle()

                figure.canvas.mpl_connect("motion_notify_event", hover)

            plt.show()<|MERGE_RESOLUTION|>--- conflicted
+++ resolved
@@ -80,6 +80,7 @@
 
         self.importFunctions = {'.sifx': self.import_sifx_file,
                                 '.pma': self.import_pma_file,
+                                '.nd2': self.import_nd2_file,
                                 '.tif': self.import_tif_file,
                                 '_ave.tif': self.import_average_tif_file,
                                 '_max.tif': self.import_maximum_projection_tif_file,
@@ -88,6 +89,8 @@
                                 '.pks': self.import_pks_file,
                                 '.traces': self.import_traces_file,
                                 '.log': self.import_log_file,
+                                '_steps_data.xlsx': self.import_excel_file,
+                                '_selected_molecules.txt': self.import_selected
                                 }
 
         super().__init__()
@@ -219,34 +222,13 @@
 
         # print(f.relative_to(self.experiment.mainPath))
 
-        # if extension not in self.extensions:
+        # if extension not in self.extensions: # better to use sets here
         #     self.extensions.append(extension)
 
         # print(extension)
-<<<<<<< HEAD
-        importFunctions = { '.sifx': self.import_sifx_file,
-                            '.pma': self.import_pma_file,
-                            '.nd2': self.import_nd2_file,
-                            '.tif': self.import_tif_file,
-                            
-                            '_ave.tif': self.import_average_tif_file,
-                            '_max.tif': self.import_maximum_projection_tif_file,
-                            '.coeff': self.import_coeff_file,
-                            '.map': self.import_map_file,
-                            '.pks': self.import_pks_file,
-                            '.traces': self.import_traces_file,
-                            '.log' : self.import_log_file,
-                            '_steps_data.xlsx': self.import_excel_file,
-                            '_selected_molecules.txt': self.import_selected
-                            }
-
-        importFunctions.get(extension, self.noneFunction)()
-        if extension in importFunctions.keys(): self.extensions.append(extension)
-=======
 
         self.importFunctions.get(extension, self.noneFunction)()
         if extension in self.importFunctions.keys(): self.extensions.append(extension)
->>>>>>> f2a7a70b
 
     def noneFunction(self):
         return
