--- conflicted
+++ resolved
@@ -507,13 +507,9 @@
                                 initial_translation=translate([image.shape[0]//2,0])  )
         self.mapping.file = self
         self.is_mapping_file = True
-<<<<<<< HEAD
 
         if self.mapping.transformation_type=='linear':        self.export_coeff_file()
         elif self.mapping.transformation_type=='nonlinear':     self.export_map_file()
-=======
-        self.export_coeff_file()
->>>>>>> fa155a16
 
     def copy_coordinates_to_selected_files(self):
         for file in self.experiment.selectedFiles:
