if __name__ == '__main__':
    import sys
    from pathlib import Path
    p = Path(__file__).parents[1]
    sys.path.insert(0, str(p))

from pathlib import Path # For efficient path manipulation
import numpy as np #scientific computing with Python
import pandas as pd
import matplotlib.pyplot as plt #Provides a MATLAB-like plotting framework
import skimage.io as io
import skimage as ski
from trace_analysis.molecule import Molecule
from trace_analysis.image_adapt.sifx_file import SifxFile
from trace_analysis.image_adapt.pma_file import PmaFile
from trace_analysis.image_adapt.tif_file import TifFile
from trace_analysis.plotting import histogram
from trace_analysis.mapping.mapping import Mapping2
from trace_analysis.peak_finding import find_peaks
from trace_analysis.coordinate_optimization import coordinates_within_margin, coordinates_after_gaussian_fit, coordinates_without_intensity_at_radius
from trace_analysis.trace_extraction import extract_traces
from trace_analysis.coordinate_transformations import translate, transform # MD: we don't want to use this anymore I think, it is only linear
                                                                           # IS: We do! But we just need to make them usable with the nonlinear mapping

class File:
    def __init__(self, relativeFilePath, experiment):
        relativeFilePath = Path(relativeFilePath)
        self.experiment = experiment

        self.relativePath = relativeFilePath.parent
        self.name = relativeFilePath.name
        self.extensions = list()

        self.molecules = list()

        self.exposure_time = None  # Found from log file or should be inputted

        self.log_details = None  # a string with the contents of the log file
        self.number_of_frames = None

        self.background = np.array([0, 0])

        self.isSelected = False
        self.is_mapping_file = False

        self.movie = None
        self.mapping = None
        self._average_image = None
        self._maximum_projection_image = None

        if self.experiment.import_all is True:
            self.findAndAddExtensions()


    def __repr__(self):
        return (f'{self.__class__.__name__}({self.relativePath.joinpath(self.name)})')

    @property
    def relativeFilePath(self):
        return self.relativePath.joinpath(self.name)

    @property
    def absoluteFilePath(self):
        return self.experiment.mainPath.joinpath(self.relativeFilePath)

    @property
    def number_of_molecules(self):
        return len(self.molecules)

    @number_of_molecules.setter
    def number_of_molecules(self, number_of_molecules):
        if not self.molecules:
            for molecule in range(0, number_of_molecules):
                self.addMolecule()
        elif number_of_molecules != self.number_of_molecules:
            raise ValueError('Requested number of molecules differs from existing number of molecules')

    @property
    def number_of_colours(self):
        return self.experiment.Ncolours

    @property
    def selectedMolecules(self):
        return [molecule for molecule in self.molecules if molecule.isSelected]

    @property
    def average_image(self):
        if self._average_image is None:
            # Refresh configuration
            self.experiment.import_config_file()
            number_of_frames = self.experiment.configuration['compute_image']['number_of_frames']
            self._average_image = self.movie.make_average_image(number_of_frames=number_of_frames, write=True)
        return self._average_image

    @property
    def maximum_projection_image(self):
        if self._maximum_projection_image is None:
            # Refresh configuration
            self.experiment.import_config_file()
            number_of_frames = self.experiment.configuration['compute_image']['number_of_frames']
            self._maximum_projection_image = self.movie.make_maximum_projection(number_of_frames=number_of_frames, write=True)
        return self._maximum_projection_image

    @property
    def coordinates(self):
        # if not self._pks_file:
        #     _pks_file = PksFile(self.absoluteFilePath.with_suffix('.pks'))

        #return np.concatenate([[molecule.coordinates[0, :] for molecule in self.molecules]])
        coordinates = [molecule.coordinates for molecule in self.molecules]
        if coordinates:
            return np.concatenate(coordinates)
        else:
            return None

    @coordinates.setter
    def coordinates(self, coordinates, number_of_colours = None):
        if number_of_colours is None:
            number_of_colours = self.number_of_colours
        self.number_of_molecules = np.shape(coordinates)[0]//number_of_colours

        for i, molecule in enumerate(self.molecules):
            molecule.coordinates = coordinates[(i * number_of_colours):((i + 1) * number_of_colours), :]

    def coordinates_from_channel(self, channel):
        # if not self._pks_file:
        #     _pks_file = PksFile(self.absoluteFilePath.with_suffix('.pks'))

        #return np.concatenate([[molecule.coordinates[0, :] for molecule in self.molecules]])
        if type(channel) is str:
            channel = {'d': 0, 'a': 1, 'g':0, 'r':1}[channel]

        return np.vstack([molecule.coordinates[channel] for molecule in self.molecules])

    @property
    def time(self):  # the time axis of the experiment, if not found in log it will be asked as input
        if self.exposure_time is None:
            self.exposure_time = float(input(f'Exposure time for {self.name}: '))
        return np.arange(0, self.number_of_frames)*self.exposure_time

    @property
    def traces(self):
        return np.dstack([molecule.intensity for molecule in self.molecules]).swapaxes(1, 2) # 3d array of traces
        # np.concatenate([molecule.intensity for molecule in self.molecules]) # 2d array of traces

    @traces.setter
    def traces(self, traces):
        for i, molecule in enumerate(self.molecules):
            molecule.intensity = traces[:, i, :] # 3d array of traces
            # molecule.intensity = traces[(i * self.number_of_colours):((i + 1) * self.number_of_colours), :] # 2d array of traces
        self.number_of_frames = traces.shape[2]

    def findAndAddExtensions(self):
        foundFiles = [file.name for file in self.experiment.mainPath.joinpath(self.relativePath).glob(self.name + '*')]
        foundExtensions = [file[len(self.name):] for file in foundFiles]

        # For the special case of a sifx file, which is located inside a folder
        if '' in foundExtensions: foundExtensions[foundExtensions.index('')] = '.sifx'

        newExtensions = [extension for extension in foundExtensions if extension not in self.extensions]
        # self.extensions = self.extensions + newExtensions
        for extension in newExtensions: self.importExtension(extension)

    def importExtension(self, extension):

        # print(f.relative_to(self.experiment.mainPath))

        # if extension not in self.extensions:
        #     self.extensions.append(extension)

        # print(extension)
        importFunctions = { '.sifx': self.import_sifx_file,
                            '.pma': self.import_pma_file,
                            '.tif': self.import_tif_file,
                            '_ave.tif': self.import_average_tif_file,
                            '_max.tif': self.import_maximum_projection_tif_file,
                            '.coeff': self.import_coeff_file,
                            '.map': self.import_map_file,
                            '.pks': self.import_pks_file,
                            '.traces': self.import_traces_file,
                            '.log' : self.import_log_file,
                            '_steps_data.xlsx': self.import_excel_file
                            }

        importFunctions.get(extension, self.noneFunction)()
        if extension in importFunctions.keys(): self.extensions.append(extension)

    def noneFunction(self):
        return

    def import_log_file(self):
        self.exposure_time = np.genfromtxt(f'{self.relativeFilePath}.log', max_rows=1)[2]
        print(f'Exposure time set to {self.exposure_time} sec for {self.name}')
        self.log_details = open(f'{self.relativeFilePath}.log').readlines()
        self.log_details = ''.join(self.log_details)

    def import_sifx_file(self):
        imageFilePath = self.absoluteFilePath.joinpath('Spooled files.sifx')
        self.movie = SifxFile(imageFilePath)
        self.number_of_frames = self.movie.number_of_frames

    def import_pma_file(self):
        imageFilePath = self.absoluteFilePath.with_suffix('.pma')
        self.movie = PmaFile(imageFilePath)
        self.number_of_frames = self.movie.number_of_frames

    def import_tif_file(self):
        imageFilePath = self.absoluteFilePath.with_suffix('.tif')
        self.movie = TifFile(imageFilePath)
        self.number_of_frames = self.movie.number_of_frames

    def import_average_tif_file(self):
        averageTifFilePath = self.absoluteFilePath.with_name(self.name+'_ave.tif')
        self._average_image = io.imread(averageTifFilePath, as_gray=True)

    def import_maximum_projection_tif_file(self):
        maxTifFilePath = self.absoluteFilePath.with_name(self.name+'_max.tif')
        self._maximum_projection_image = io.imread(maxTifFilePath, as_gray=True)

    def import_coeff_file(self):
        if self.mapping is None: # the following only works for 'linear'transformation_type
<<<<<<< HEAD
            tmp=np.genfromtxt(str(self.relativeFilePath) + '.coeff')
            [coefficients,coefficients_inverse]=np.split(tmp,2)

            if len(tmp)==12:
                [coefficients, coefficients_inverse] = np.split(tmp,2)
            elif len(tmp)==6:
                coefficients = tmp
            else:
                raise TypeError('Error in importing coeff file, wrong number of lines')

=======
            file_content=np.genfromtxt(str(self.relativeFilePath) + '.coeff')
            if len(file_content)==12:  [coefficients, coefficients_inverse] = np.split(file_content,2)
            elif len(file_content)==6: coefficients = file_content
            else: raise TypeError('Error in importing coeff file, wrong number of lines')
            
>>>>>>> a49a2f0c
            self.mapping = Mapping2(transformation_type='linear')
            self.mapping.transformation = np.zeros((3,3))
            self.mapping.transformation[2,2] = 1
            self.mapping.transformation[[0,0,0,1,1,1],[2,0,1,2,0,1]] = coefficients
<<<<<<< HEAD

            self.mapping.transformation_inverse = np.zeros((3,3))
            self.mapping.transformation_inverse[2,2] = 1
            self.mapping.transformation_inverse[[0,0,0,1,1,1],[2,0,1,2,0,1]] = coefficients_inverse


            if len(tmp)==6:
=======
            
            if len(file_content)==6:
>>>>>>> a49a2f0c
                self.mapping.transformation_inverse=np.linalg.inv(self.mapping.transformation)
            else:
                self.mapping.transformation_inverse = np.zeros((3,3))
                self.mapping.transformation_inverse[2,2] = 1
                self.mapping.transformation_inverse[[0,0,0,1,1,1],[2,0,1,2,0,1]] = coefficients_inverse

            self.mapping.file = self

    def export_coeff_file(self):
        if self.mapping.transformation_type == 'linear':
            coeff_filepath = self.absoluteFilePath.with_suffix('.coeff')
            coefficients = self.mapping.transformation[[0, 0, 0, 1, 1, 1], [2, 0, 1, 2, 0, 1]]
           # np.savetxt(coeff_filepath, coefficients, fmt='%13.6g') # Same format used as in IDL code
            coefficients_inverse = self.mapping.transformation_inverse[[0, 0, 0, 1, 1, 1], [2, 0, 1, 2, 0, 1]]
            np.savetxt(coeff_filepath,  np.concatenate((coefficients,coefficients_inverse)), fmt='%13.6g') # Same format used as in IDL code
        else:
            raise TypeError('Mapping is not of type linear')

    def import_map_file(self):
        #coefficients = np.genfromtxt(self.relativeFilePath.with_suffix('.map'))
<<<<<<< HEAD
        tmp=np.genfromtxt(self.relativeFilePath.with_suffix('.map'))
        if len(tmp)==64:        [coefficients,coefficients_inverse]=np.split(tmp,2)
        elif len(tmp)==32:      coefficients=tmp
        else: raise TypeError ('Error in import map file, not correct number of lines')

=======
        file_content=np.genfromtxt(self.relativeFilePath.with_suffix('.map'))
        if len(file_content) == 64:
            [coefficients, coefficients_inverse] = np.split(file_content, 2)
        elif len(file_content) == 32:
            coefficients = file_content
        else:
            raise TypeError('Error in import map file, incorrect number of lines')
        
>>>>>>> a49a2f0c
        degree = int(np.sqrt(len(coefficients) // 2) - 1)
        P = coefficients[:len(coefficients) // 2].reshape((degree + 1, degree + 1))
        Q = coefficients[len(coefficients) // 2 : len(coefficients)].reshape((degree + 1, degree + 1))

        self.mapping = Mapping2(transformation_type='nonlinear')
        self.mapping.transformation = (P,Q) #{'P': P, 'Q': Q}
        #self.mapping.file = self
<<<<<<< HEAD

        degree = int(np.sqrt(len(coefficients_inverse) // 2) - 1)
        Pi = coefficients_inverse[:len(coefficients_inverse) // 2].reshape((degree + 1, degree + 1))
        Qi = coefficients_inverse[len(coefficients_inverse) // 2 : len(coefficients_inverse)].reshape((degree + 1, degree + 1))

        if len(tmp)==64:
=======
        if len(file_content)==64:
>>>>>>> a49a2f0c
            degree = int(np.sqrt(len(coefficients_inverse) // 2) - 1)
            Pi = coefficients_inverse[:len(coefficients_inverse) // 2].reshape((degree + 1, degree + 1))
            Qi = coefficients_inverse[len(coefficients_inverse) // 2 : len(coefficients_inverse)].reshape((degree + 1, degree + 1))
        else :
            image_height = self._average_image.shape[0]
            # Can't we make this independent of the image?
            # (Can't we just take the whole image here [IS 26-03-2020])
            grid_coordinates = np.array([(a,b) for a in range(20, image_height/2-20, 10) for b in range(20, image_height-20, 10)])
            ##still the question whether range a & B should be swapped
            # I think so, but does the precies  [IS
            from trace_analysis.image_adapt.polywarp import polywarp, polywarp_apply
            transformed_grid_coordinates = polywarp_apply(P, Q, grid_coordinates)
            plt.scatter(transformed_grid_coordinates[:,0],transformed_grid_coordinates[:,1],'.')
            Pi, Qi = polywarp(transformed_grid_coordinates[:,0],transformed_grid_coordinates[:,1],grid_coordinates[:,0],grid_coordinates[:,1])
       # self.mapping = Mapping2(transformation_type='nonlinear')
        self.mapping.transformation_inverse = (Pi, Qi) # {'P': Pi, 'Q': Qi}
        self.mapping.file = self
<<<<<<< HEAD


=======
        
>>>>>>> a49a2f0c
    def export_map_file(self):
        #saving kx,ky, still need to see how to read it in again
        map_filepath = self.absoluteFilePath.with_suffix('.map')
        PandQ = self.mapping.transformation
        coefficients = np.concatenate((PandQ[0].flatten(),PandQ[1].flatten()),axis=None)
        #np.savetxt(map_filepath, coefficients, fmt='%13.6g') # Same format used as in IDL code
        PiandQi = self.mapping.transformation_inverse
        coefficients_inverse = np.concatenate((PiandQi[0].flatten(),PiandQi[1].flatten()),axis=None)
        np.savetxt(map_filepath, np.concatenate((coefficients,coefficients_inverse)), fmt='%13.6g') # Same format used as in IDL code

    def import_pks_file(self):
        # Background value stored in pks file is not imported yet
        coordinates = np.genfromtxt(str(self.relativeFilePath) + '.pks')
        coordinates = np.atleast_2d(coordinates)[:,1:3]

        self.coordinates = coordinates

    def find_coordinates(self, configuration=None):
        # Refresh configuration
        if not configuration:  self.experiment.import_config_file() # is this usefull, look at next line of code

<<<<<<< HEAD
        if configuration is None:
            configuration = self.experiment.configuration['find_coordinates']
=======
        if configuration is None: configuration = self.experiment.configuration['find_coordinates'] 
>>>>>>> a49a2f0c
        channel = configuration['channel']

        if configuration['image'] == 'average_image':
            full_image = self.average_image
        elif configuration['image'] == 'maximum_image':
            full_image = self.maximum_projection_image


        if channel in ['d','a']:
            image = self.movie.get_channel(image=full_image, channel=channel)
        elif channel in ['da']:
            donor_image = self.movie.get_channel(image=full_image, channel='d')
            acceptor_image = self.movie.get_channel(image=full_image, channel='a')

            image_transformation = translate([-self.movie.width / 2, 0]) @ self.mapping.transformation
            acceptor_image_transformed = ski.transform.warp(acceptor_image, image_transformation, preserve_range=True) 
            #MD: problem: this is a linear transform, while you might have found a nonlinear transform; is nonlinear transform of image available?
            image = (donor_image + acceptor_image_transformed) / 2

            plt.imshow(np.stack([donor_image.astype('uint8'),
                                 acceptor_image_transformed.astype('uint8'),
                                 np.zeros((self.movie.height,
                                           self.movie.width//2)).astype('uint8')],
                                           axis=-1))



        coordinates = find_peaks(image=image, **configuration['peak_finding'])
        margin = configuration['coordinate_optimization']['coordinates_within_margin']['margin']

        coordinate_optimization_functions = \
            {'coordinates_within_margin': coordinates_within_margin,
             'coordinates_after_gaussian_fit': coordinates_after_gaussian_fit,
             'coordinates_without_intensity_at_radius': coordinates_without_intensity_at_radius}

        for f, kwargs in configuration['coordinate_optimization'].items():
            coordinates = coordinate_optimization_functions[f](coordinates, image, **kwargs)

        acceptor_bounds = np.array([[self.movie.width//2, self.movie.width], [0, self.movie.width]])
        if channel == 'a':
<<<<<<< HEAD
            coordinates = transform(coordinates, translation=[self.movie.width//2,0])
            coordinates = coordinates_within_margin(coordinates, bounds=acceptor_bounds, margin=margin)
=======
            coordinates = transform(coordinates, translation=[self.movie.width//2,0]) 
            # MD:here a simple transform is necessary, to move from found points in left channel to right side

>>>>>>> a49a2f0c
        if self.number_of_colours == 2:
            if channel in ['d','da']:
                acceptor_coordinates = self.mapping.transform_coordinates(coordinates, direction='source2destination')
                coordinates = np.hstack([coordinates,acceptor_coordinates]).reshape((-1,2))
            if channel == 'a':
                donor_coordinates = self.mapping.transform_coordinates(coordinates, direction='destination2source')
                coordinates = np.hstack([donor_coordinates, coordinates]).reshape((-1, 2))

        self.molecules = [] # Should we put this here?
        self.coordinates = coordinates
        self.export_pks_file()


    def export_pks_file(self):
        pks_filepath = self.absoluteFilePath.with_suffix('.pks')
        with pks_filepath.open('w') as pks_file:
            for i, coordinate in enumerate(self.coordinates):
                # outfile.write(' {0:4.0f} {1:4.4f} {2:4.4f} {3:4.4f} {4:4.4f} \n'.format(i, coordinate[0], coordinate[1], 0, 0, width4=4, width6=6))
                pks_file.write('{0:4.0f} {1:4.4f} {2:4.4f} \n'.format(i + 1, coordinate[0], coordinate[1]))

    def import_traces_file(self):
        traces_filepath = self.absoluteFilePath.with_suffix('.traces')
        with traces_filepath.open('r') as traces_file:
            self.number_of_frames = np.fromfile(traces_file, dtype=np.int32, count=1).item()
            number_of_traces = np.fromfile(traces_file, dtype=np.int16, count=1).item()
            self.number_of_molecules = number_of_traces // self.number_of_colours
            rawData = np.fromfile(traces_file, dtype=np.int16, count=self.number_of_frames * number_of_traces)
        self.traces = np.reshape(rawData.ravel(), (self.number_of_colours, self.number_of_molecules, self.number_of_frames), order='F')  # 3d array of traces
        #self.traces = np.reshape(rawData.ravel(), (self.number_of_colours * self.number_of_molecules, self.number_of_frames), order='F') # 2d array of traces


    def import_excel_file(self, filename=None):
        if filename is None:
            filename = f'{self.relativeFilePath}_steps_data.xlsx'
        try:
            steps_data = pd.read_excel(filename, index_col=[0,1],
                                       dtype={'kon':np.str})       # reads from the 1st excel sheet of the file

            print(f'imported steps data from excel file for {self.name}')
        except FileNotFoundError:
            print(f'No saved analysis for {self.name} as {filename}')
            return
        molecules = steps_data.index.unique(0)
        indices = [int(m.split()[-1]) for m in molecules]
        for mol in self.molecules:
            if mol.index + 1 not in indices:
                continue
            mol.steps = steps_data.loc[f'mol {mol.index + 1}']
            mol.isSelected = True
            if 'kon' in mol.steps.columns:
                k = [int(i) for i in mol.steps.kon[0]]
                mol.kon_boolean = np.array(k).astype(bool).reshape((4,3))
        return steps_data


    def extract_traces(self, configuration = None):
        # Refresh configuration
        self.experiment.import_config_file()

        if self.movie is None: raise FileNotFoundError('No movie file was found')

        if configuration is None: configuration = self.experiment.configuration['trace_extraction']
        channel = configuration['channel']  # Default was 'all'
        gaussian_width = configuration['gaussian_width']  # Default was 11

        self.traces = extract_traces(self.movie, self.coordinates, channel=channel, gauss_width = gaussian_width)
        self.export_traces_file()
        if '.traces' not in self.extensions: self.extensions.append('.traces')

    def export_traces_file(self):
        traces_filepath = self.absoluteFilePath.with_suffix('.traces')
        with traces_filepath.open('w') as traces_file:
            np.array([self.traces.shape[2]], dtype=np.int32).tofile(traces_file)
            np.array([self.traces.shape[0]*self.traces.shape[1]], dtype=np.int16).tofile(traces_file)
            # time_tr = np.zeros((self.number_of_frames, 2 * self.pts_number))
            # Ncolours=2
            # for jj in range(2*self.pts_number//Ncolours):
            #     time_tr[:,jj*2] = donor[:,jj]
            #     time_tr[:,jj*2+1]=  acceptor[:,jj]
            np.array(self.traces.T, dtype=np.int16).tofile(traces_file)


    def addMolecule(self):
        index = len(self.molecules) # this is the molecule number
        self.molecules.append(Molecule(self))
        self.molecules[-1].index = index

    def histogram(self, axis=None, bins=100, parameter='E', molecule_averaging=False,
                  makeFit=False, export=False, **kwargs):
        histogram(self.molecules, axis=axis, bins=bins, parameter=parameter, molecule_averaging=molecule_averaging, makeFit=makeFit, collection_name=self, **kwargs)
        if export:
            plt.savefig(self.absoluteFilePath.with_name(f'{self.name}_{parameter}_histogram').with_suffix('.png'))



    def savetoExcel(self, filename=None, save=True):
        if filename is None:
            filename = f'{self.relativeFilePath}_steps_data.xlsx'

        # Find the molecules for which steps were selected
        molecules_with_data = [mol for mol in self.molecules if mol.steps is not None]


        # Concatenate all steps dataframes that are not None
        mol_data = [mol.steps for mol in molecules_with_data]
        if not mol_data:
            print(f'no data to save for {self.name}')
            return
        keys = [f'mol {mol.index + 1}' for mol in molecules_with_data]

        steps_data = pd.concat(mol_data, keys=keys, sort=False)
        # drop duplicate columns
        steps_data = steps_data.loc[:,~steps_data.columns.duplicated()]
        if save:
            print("data saved in: " + filename)
            writer = pd.ExcelWriter(filename)
            steps_data.to_excel(writer, self.name)
            writer.save()
        return steps_data

    def autoThreshold(self, trace_name, threshold=100, max_steps=20,
                      only_selected=False, kon_str='000000000'):
        nam = trace_name
        for mol in self.molecules:

            trace = mol.I(0)*int((nam == 'green')) + \
                    mol.I(1)*int((nam == 'red')) +\
                     mol.E()*int((nam == 'E'))  # Here no offset corrections are applied yet

            d = mol.find_steps(trace)
            frames = d['frames']
            times = frames*self.exposure_time
            times = np.sort(times)
            mol.steps = pd.DataFrame({'time': times, 'trace': nam,
                                  'state': 1, 'method': 'thres',
                                'thres': threshold, 'kon': kon_str})
        filename = self.name+'_steps_data.xlsx'
        data = self.savetoExcel(filename)
        return data

    def select(self, figure=None):
        plt.ion()
        for index, molecule in enumerate(self.molecules):
            molecule.plot(figure=figure)
            plt.title('Molecule ' + str(index), y=-0.01)
            plt.show()
            plt.pause(0.001)
            print('Molecule ' + str(index))
            input("Press enter to continue")

    def perform_mapping(self, configuration = None):
        # Refresh configuration
<<<<<<< HEAD
        if not configuration:
            self.experiment.import_config_file()
=======
        if not configuration: self.experiment.import_config_file()
>>>>>>> a49a2f0c

        image = self.average_image
        if configuration is None:
            configuration = self.experiment.configuration['mapping']

        transformation_type = configuration['transformation_type']
        print(transformation_type)

        donor_image = self.movie.get_channel(image=image, channel='d')
        acceptor_image = self.movie.get_channel(image=image, channel='a')
        donor_coordinates = find_peaks(image=donor_image,
                                       **configuration['peak_finding']['donor'])
        if donor_coordinates.size == 0: #should throw a error message to warm no acceptor molecules found
            print('No donor molecules found')
        acceptor_coordinates = find_peaks(image=acceptor_image,
                                          **configuration['peak_finding']['acceptor'])
        if acceptor_coordinates.size == 0: #should throw a error message to warm no acceptor molecules found
            print('No acceptor molecules found')
        acceptor_coordinates = transform(acceptor_coordinates, translation=[image.shape[0]//2, 0])
        print(acceptor_coordinates.shape, donor_coordinates.shape)
        coordinates = np.append(donor_coordinates, acceptor_coordinates, axis=0)

        coordinate_optimization_functions = \
            {'coordinates_within_margin': coordinates_within_margin,
             'coordinates_after_gaussian_fit': coordinates_after_gaussian_fit,
             'coordinates_without_intensity_at_radius': coordinates_without_intensity_at_radius}

        for f, kwargs in configuration['coordinate_optimization'].items():
            coordinates = coordinate_optimization_functions[f](coordinates, image, **kwargs)
            
        coordinates = coordinates_after_gaussian_fit(coordinates, image)
<<<<<<< HEAD
        coordinates = coordinates_without_intensity_at_radius(coordinates, image,
                                                              **configuration['coordinate_optimization']['coordinates_without_intensity_at_radius'])
                                                              # radius=4,
                                                              # cutoff=np.median(image),
                                                              # fraction_of_peak_max=0.35) # was 0.25 in IDL code

        margin = configuration['coordinate_optimization']['coordinates_within_margin']['margin']
        donor_coordinates = coordinates_within_margin(coordinates,
                                                      bounds=self.movie.channel_boundaries('d'), margin=margin)
        acceptor_coordinates = coordinates_within_margin(coordinates,
                                                         bounds=self.movie.channel_boundaries('a'), margin=margin)

        # donor_coordinates = coordinates_within_margin(coordinates, bounds=np.array([[0, image.shape[0] // 2],[0,image.shape[1]]]), margin=margin)
        # acceptor_coordinates = coordinates_within_margin(coordinates, bounds=np.array([[image.shape[0] // 2, image.shape[0]], [0, image.shape[1]]]), margin=margin)
=======
#        coordinates = coordinates_without_intensity_at_radius(coordinates, image,
#                                                              **configuration['coordinate_optimization']['coordinates_without_intensity_at_radius'])
#                                                              # radius=4,
#                                                              # cutoff=np.median(image),
#                                                              # fraction_of_peak_max=0.35) # was 0.25 in IDL code
#
#        margin = configuration['coordinate_optimization']['coordinates_within_margin']['margin']
#        donor_coordinates = coordinates_within_margin(coordinates, bounds=self.movie.channel_boundaries('d'), margin=margin)
#        acceptor_coordinates = coordinates_within_margin(coordinates, bounds=self.movie.channel_boundaries('a'), margin=margin)
>>>>>>> a49a2f0c

        self.mapping = Mapping2(source=donor_coordinates,
                                destination=acceptor_coordinates,
                                transformation_type=transformation_type,
                                initial_translation=translate([image.shape[0]//2,0]))
        self.mapping.file = self
        self.is_mapping_file = True

        if self.mapping.transformation_type == 'linear':
            self.export_coeff_file()
        elif self.mapping.transformation_type == 'nonlinear':
            self.export_map_file()

    def copy_coordinates_to_selected_files(self):
        for file in self.experiment.selectedFiles:
            if file is not self:
                file.coordinates = self.coordinates
                file.export_pks_file()

    def use_mapping_for_all_files(self):
        self.is_mapping_file = True
        #mapping = self.movie.use_for_mapping()
        for file in self.experiment.files:
            if file is not self:
                file.mapping = self.mapping
                file.is_mapping_file = False

    def show_image(self, image_type='default', mode='2d', figure=None):
        # Refresh configuration
        if image_type == 'default':
            self.experiment.import_config_file()
            image_type = self.experiment.configuration['show_movie']['image']

        if figure is None: figure = plt.figure() # Or possibly e.g. plt.figure('Movie')
        axis = figure.gca()

        # Choose method to plot
        if image_type == 'average_image':
            image = self.average_image
            axis.set_title('Average image')
        elif image_type == 'maximum_image':
            image = self.maximum_projection_image
            axis.set_title('Maximum projection')

        if mode == '2d':
#            p98 = np.percentile(image, 98)
#            axis.imshow(image, vmax=p98)
            vmax = np.percentile(image, 99.9)
            axis.imshow(image, vmax=vmax)

        if mode == '3d':
            from matplotlib import cm
            axis = figure.gca(projection='3d')
            X = np.arange(image.shape[1])
            Y = np.arange(image.shape[0])
            X, Y = np.meshgrid(X, Y)
            axis.plot_surface(X,Y,image, cmap=cm.coolwarm,
                                   linewidth=0, antialiased=False)


    def show_average_image(self, mode='2d', figure=None):
        self.show_image(image_type='average_image', mode=mode, figure=figure)

    def show_coordinates(self, figure=None, annotate=None, **kwargs):
        # Refresh configuration
        self.experiment.import_config_file()

        if not figure: figure = plt.figure()


        annotate = self.experiment.configuration['show_movie']['annotate']
        if annotate is None:
            annotate = self.experiment.configuration['show_movie']['annotate']

        if self.coordinates is not None:
            axis = figure.gca()
            axis.scatter(self.coordinates[:,0],self.coordinates[:,1], facecolors='none', edgecolors='yellow', **kwargs)
            if annotate:
                for molecule in self.molecules:
                    for i in np.arange(self.number_of_colours):
                        axis.annotate(molecule.index, molecule.coordinates[i], color='white')<|MERGE_RESOLUTION|>--- conflicted
+++ resolved
@@ -219,40 +219,20 @@
 
     def import_coeff_file(self):
         if self.mapping is None: # the following only works for 'linear'transformation_type
-<<<<<<< HEAD
-            tmp=np.genfromtxt(str(self.relativeFilePath) + '.coeff')
-            [coefficients,coefficients_inverse]=np.split(tmp,2)
-
-            if len(tmp)==12:
-                [coefficients, coefficients_inverse] = np.split(tmp,2)
-            elif len(tmp)==6:
-                coefficients = tmp
+            file_content=np.genfromtxt(str(self.relativeFilePath) + '.coeff')
+            if len(file_content)==12:
+                [coefficients, coefficients_inverse] = np.split(file_content,2)
+            elif len(file_content)==6:
+                coefficients = file_content
             else:
                 raise TypeError('Error in importing coeff file, wrong number of lines')
 
-=======
-            file_content=np.genfromtxt(str(self.relativeFilePath) + '.coeff')
-            if len(file_content)==12:  [coefficients, coefficients_inverse] = np.split(file_content,2)
-            elif len(file_content)==6: coefficients = file_content
-            else: raise TypeError('Error in importing coeff file, wrong number of lines')
-            
->>>>>>> a49a2f0c
             self.mapping = Mapping2(transformation_type='linear')
             self.mapping.transformation = np.zeros((3,3))
             self.mapping.transformation[2,2] = 1
             self.mapping.transformation[[0,0,0,1,1,1],[2,0,1,2,0,1]] = coefficients
-<<<<<<< HEAD
-
-            self.mapping.transformation_inverse = np.zeros((3,3))
-            self.mapping.transformation_inverse[2,2] = 1
-            self.mapping.transformation_inverse[[0,0,0,1,1,1],[2,0,1,2,0,1]] = coefficients_inverse
-
-
-            if len(tmp)==6:
-=======
-            
+
             if len(file_content)==6:
->>>>>>> a49a2f0c
                 self.mapping.transformation_inverse=np.linalg.inv(self.mapping.transformation)
             else:
                 self.mapping.transformation_inverse = np.zeros((3,3))
@@ -273,13 +253,6 @@
 
     def import_map_file(self):
         #coefficients = np.genfromtxt(self.relativeFilePath.with_suffix('.map'))
-<<<<<<< HEAD
-        tmp=np.genfromtxt(self.relativeFilePath.with_suffix('.map'))
-        if len(tmp)==64:        [coefficients,coefficients_inverse]=np.split(tmp,2)
-        elif len(tmp)==32:      coefficients=tmp
-        else: raise TypeError ('Error in import map file, not correct number of lines')
-
-=======
         file_content=np.genfromtxt(self.relativeFilePath.with_suffix('.map'))
         if len(file_content) == 64:
             [coefficients, coefficients_inverse] = np.split(file_content, 2)
@@ -287,8 +260,7 @@
             coefficients = file_content
         else:
             raise TypeError('Error in import map file, incorrect number of lines')
-        
->>>>>>> a49a2f0c
+
         degree = int(np.sqrt(len(coefficients) // 2) - 1)
         P = coefficients[:len(coefficients) // 2].reshape((degree + 1, degree + 1))
         Q = coefficients[len(coefficients) // 2 : len(coefficients)].reshape((degree + 1, degree + 1))
@@ -296,16 +268,8 @@
         self.mapping = Mapping2(transformation_type='nonlinear')
         self.mapping.transformation = (P,Q) #{'P': P, 'Q': Q}
         #self.mapping.file = self
-<<<<<<< HEAD
-
-        degree = int(np.sqrt(len(coefficients_inverse) // 2) - 1)
-        Pi = coefficients_inverse[:len(coefficients_inverse) // 2].reshape((degree + 1, degree + 1))
-        Qi = coefficients_inverse[len(coefficients_inverse) // 2 : len(coefficients_inverse)].reshape((degree + 1, degree + 1))
-
-        if len(tmp)==64:
-=======
+
         if len(file_content)==64:
->>>>>>> a49a2f0c
             degree = int(np.sqrt(len(coefficients_inverse) // 2) - 1)
             Pi = coefficients_inverse[:len(coefficients_inverse) // 2].reshape((degree + 1, degree + 1))
             Qi = coefficients_inverse[len(coefficients_inverse) // 2 : len(coefficients_inverse)].reshape((degree + 1, degree + 1))
@@ -323,12 +287,7 @@
        # self.mapping = Mapping2(transformation_type='nonlinear')
         self.mapping.transformation_inverse = (Pi, Qi) # {'P': Pi, 'Q': Qi}
         self.mapping.file = self
-<<<<<<< HEAD
-
-
-=======
-        
->>>>>>> a49a2f0c
+
     def export_map_file(self):
         #saving kx,ky, still need to see how to read it in again
         map_filepath = self.absoluteFilePath.with_suffix('.map')
@@ -350,12 +309,9 @@
         # Refresh configuration
         if not configuration:  self.experiment.import_config_file() # is this usefull, look at next line of code
 
-<<<<<<< HEAD
         if configuration is None:
             configuration = self.experiment.configuration['find_coordinates']
-=======
-        if configuration is None: configuration = self.experiment.configuration['find_coordinates'] 
->>>>>>> a49a2f0c
+
         channel = configuration['channel']
 
         if configuration['image'] == 'average_image':
@@ -381,10 +337,7 @@
                                            self.movie.width//2)).astype('uint8')],
                                            axis=-1))
 
-
-
         coordinates = find_peaks(image=image, **configuration['peak_finding'])
-        margin = configuration['coordinate_optimization']['coordinates_within_margin']['margin']
 
         coordinate_optimization_functions = \
             {'coordinates_within_margin': coordinates_within_margin,
@@ -396,14 +349,8 @@
 
         acceptor_bounds = np.array([[self.movie.width//2, self.movie.width], [0, self.movie.width]])
         if channel == 'a':
-<<<<<<< HEAD
             coordinates = transform(coordinates, translation=[self.movie.width//2,0])
-            coordinates = coordinates_within_margin(coordinates, bounds=acceptor_bounds, margin=margin)
-=======
-            coordinates = transform(coordinates, translation=[self.movie.width//2,0]) 
-            # MD:here a simple transform is necessary, to move from found points in left channel to right side
-
->>>>>>> a49a2f0c
+
         if self.number_of_colours == 2:
             if channel in ['d','da']:
                 acceptor_coordinates = self.mapping.transform_coordinates(coordinates, direction='source2destination')
@@ -556,12 +503,8 @@
 
     def perform_mapping(self, configuration = None):
         # Refresh configuration
-<<<<<<< HEAD
         if not configuration:
             self.experiment.import_config_file()
-=======
-        if not configuration: self.experiment.import_config_file()
->>>>>>> a49a2f0c
 
         image = self.average_image
         if configuration is None:
@@ -584,16 +527,15 @@
         print(acceptor_coordinates.shape, donor_coordinates.shape)
         coordinates = np.append(donor_coordinates, acceptor_coordinates, axis=0)
 
-        coordinate_optimization_functions = \
-            {'coordinates_within_margin': coordinates_within_margin,
-             'coordinates_after_gaussian_fit': coordinates_after_gaussian_fit,
-             'coordinates_without_intensity_at_radius': coordinates_without_intensity_at_radius}
-
-        for f, kwargs in configuration['coordinate_optimization'].items():
-            coordinates = coordinate_optimization_functions[f](coordinates, image, **kwargs)
-            
+        # coordinate_optimization_functions = \
+        #     {'coordinates_within_margin': coordinates_within_margin,
+        #      'coordinates_after_gaussian_fit': coordinates_after_gaussian_fit,
+        #      'coordinates_without_intensity_at_radius': coordinates_without_intensity_at_radius}
+        #
+        # for f, kwargs in configuration['coordinate_optimization'].items():
+        #     coordinates = coordinate_optimization_functions[f](coordinates, image, **kwargs)
+
         coordinates = coordinates_after_gaussian_fit(coordinates, image)
-<<<<<<< HEAD
         coordinates = coordinates_without_intensity_at_radius(coordinates, image,
                                                               **configuration['coordinate_optimization']['coordinates_without_intensity_at_radius'])
                                                               # radius=4,
@@ -605,20 +547,6 @@
                                                       bounds=self.movie.channel_boundaries('d'), margin=margin)
         acceptor_coordinates = coordinates_within_margin(coordinates,
                                                          bounds=self.movie.channel_boundaries('a'), margin=margin)
-
-        # donor_coordinates = coordinates_within_margin(coordinates, bounds=np.array([[0, image.shape[0] // 2],[0,image.shape[1]]]), margin=margin)
-        # acceptor_coordinates = coordinates_within_margin(coordinates, bounds=np.array([[image.shape[0] // 2, image.shape[0]], [0, image.shape[1]]]), margin=margin)
-=======
-#        coordinates = coordinates_without_intensity_at_radius(coordinates, image,
-#                                                              **configuration['coordinate_optimization']['coordinates_without_intensity_at_radius'])
-#                                                              # radius=4,
-#                                                              # cutoff=np.median(image),
-#                                                              # fraction_of_peak_max=0.35) # was 0.25 in IDL code
-#
-#        margin = configuration['coordinate_optimization']['coordinates_within_margin']['margin']
-#        donor_coordinates = coordinates_within_margin(coordinates, bounds=self.movie.channel_boundaries('d'), margin=margin)
-#        acceptor_coordinates = coordinates_within_margin(coordinates, bounds=self.movie.channel_boundaries('a'), margin=margin)
->>>>>>> a49a2f0c
 
         self.mapping = Mapping2(source=donor_coordinates,
                                 destination=acceptor_coordinates,
