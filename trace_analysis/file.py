--- conflicted
+++ resolved
@@ -279,13 +279,10 @@
             degree = int(np.sqrt(len(coefficients_inverse) // 2) - 1)
             Pi = coefficients_inverse[:len(coefficients_inverse) // 2].reshape((degree + 1, degree + 1))
             Qi = coefficients_inverse[len(coefficients_inverse) // 2 : len(coefficients_inverse)].reshape((degree + 1, degree + 1))
-        else :
-<<<<<<< HEAD
+        else:
             grid_range = 500 # in principle the actual image size doesn't matter
             # image_height = self._average_image.shape[0]
-=======
-            image_height = self.average_image.shape[0]
->>>>>>> 226e6dc9
+
             # Can't we make this independent of the image?
             grid_coordinates = np.array([(a,b) for a in np.arange(0, grid_range//2, 5) for b in np.arange(0, grid_range, 5)])
             from trace_analysis.image_adapt.polywarp import polywarp, polywarp_apply
