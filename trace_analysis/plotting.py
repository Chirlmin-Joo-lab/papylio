--- conflicted
+++ resolved
@@ -71,7 +71,6 @@
     axis.plot(bin_centers, func(bin_centers, *popt))
     # plt.plot(bin_centers,func(bin_centers, 10000,0.18,0.1,5000,0.5,0.2))
 
-<<<<<<< HEAD
 # uniqueFileNames = list(set([re.search('hel[0-9]*',fileName).group() for fileName in fileNames]))
 
 def scatter_coordinates(pointsets):
@@ -235,7 +234,4 @@
     fig.savefig(write_path.joinpath(n + '.pdf'), bbox_inches='tight')
     fig.savefig(write_path.joinpath(n + '.png'), bbox_inches='tight', dpi=1000)
 
-    return ax1, ax2
-=======
-# uniqueFileNames = list(set([re.search('hel[0-9]*',fileName).group() for fileName in fileNames]))
->>>>>>> ad3d4c62
+    return ax1, ax2