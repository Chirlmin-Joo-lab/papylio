import numpy as np
from sklearn.neighbors import NearestNeighbors
from trace_analysis.image_adapt.polywarp import polywarp, polywarp_apply #required for nonlinear
import cv2 #required for nonlinear 
from trace_analysis.coordinate_transformations import transform

def best_fit_transform(A, B):
    '''
    Calculates the least-squares best-fit transform that maps corresponding points A to B in m spatial dimensions
    Input:
      A: Nxm numpy array of corresponding points
      B: Nxm numpy array of corresponding points
    Returns:
      T: (m+1)x(m+1) homogeneous transformation matrix that maps A on to B
      R: mxm rotation matrix
      t: mx1 translation vector
    '''

    assert A.shape == B.shape

    # get number of dimensions
    m = A.shape[1]

    # translate points to their centroids
    centroid_A = np.mean(A, axis=0)
    centroid_B = np.mean(B, axis=0)
    AA = A - centroid_A
    BB = B - centroid_B

    # rotation matrix
    H = np.dot(AA.T, BB)
    U, S, Vt = np.linalg.svd(H)
    R = np.dot(Vt.T, U.T)

    # special reflection case
    if np.linalg.det(R) < 0:
       Vt[m-1,:] *= -1
       R = np.dot(Vt.T, U.T)

    # translation
    t = centroid_B.T - np.dot(R,centroid_A.T)

    # homogeneous transformation
    T = np.identity(m+1)
    T[:m, :m] = R
    T[:m, m] = t

    return T, R, t



def least_squares_fit(src, dst):
    T, res, rank, s = np.linalg.lstsq(src, dst, rcond=None)
    plt.figure()
    plt.scatter(src[:,0],src[:,1], color = 'b')
    plt.scatter(dst[:,0],dst[:,1], color = 'r')

   # src_transformed = ((T) @ (src.T)).T
    plt.scatter(src_transformed[:, 0], src_transformed[:, 1], color = 'g')



def nearest_neighbor(src, dst):
    '''
    Find the nearest (Euclidean) neighbor in dst for each point in src
    Input:
        src: Nxm array of points
        dst: Nxm array of points
    Output:
        distances: Euclidean distances of the nearest neighbor
        indices: dst indices of the nearest neighbor
    '''

    #assert src.shape == dst.shape

    neigh = NearestNeighbors(n_neighbors=1)
    neigh.fit(dst)
    distances, indices = neigh.kneighbors(src, return_distance=True)
    return distances.ravel(), indices.ravel()

def nearest_neighbor_pair(pointset1, pointset2):
    distances2, indices2 = nearest_neighbor(pointset1, pointset2)
    distances1, indices1 = nearest_neighbor(pointset2, pointset1)

    i1 = indices1[indices2[indices1] == np.arange(len(indices1))]
    i2 = np.where(indices2[indices1] == np.arange(len(indices1)))[0]
    # s2 = indices1[indices2] == np.arange(len(indices2))
    #
    # i2 = indices2[indices1[indices2] == np.arange(len(indices2))]

    return distances1[i2], i1, i2

import matplotlib.pyplot as plt
def scatter_coordinates(pointsets):
    for pointset in pointsets:
        plt.scatter(pointset[:,0], pointset[:,1])

def show_point_connections(pointset1,pointset2):
    for coordinate1, coordinate2 in zip(pointset1, pointset2):
        plt.plot([coordinate1[0],coordinate2[0]],[coordinate1[1],coordinate2[1]], color='r')

def icp(source, destination, max_iterations=20, tolerance=0.001, initial_translation = None, transformation_type = 'linear'):
    '''
    The Iterative Closest Point method: finds best-fit transform that maps points A on to points B
    Input:
        A: Nxm numpy array of source mD points
        B: Nxm numpy array of destination mD point
        init_pose: (m+1)x(m+1) homogeneous transformation
        max_iterations: exit algorithm after max_iterations
        tolerance: convergence criteria
    Output:
        T: final homogeneous transformation that maps A on to B
        distances: Euclidean distances (errors) of the nearest neighbor
        i: number of iterations to converge
    '''


    source = np.hstack([source, np.ones((len(source), 1))])
    destination = np.hstack([destination, np.ones((len(destination), 1))])

    #print(source)
    print(transformation_type)

    source_dummy = source.copy()
    #transformation_final = np.identity(3)

    if initial_translation is None:
        # Initial translation to overlap both point-sets
        initial_translation = np.identity(3)
        initial_translation[0:2,2] = (np.mean(destination, axis=0) - np.mean(source, axis=0))[0:2]
        # Possibly add initial rotation and reflection as well, see best_fit_transform?

    source_dummy = (initial_translation @ source_dummy.T).T
    #transformation_final = transformation_final @ initial_translation

    prev_error = 0
   # print(len(source_dummy))
    
    for i in range(max_iterations):
        # Find the nearest neighbors between the current source and destination points
        #distances, indices = nearest_neighbor(source_dummy[:,:2], destination[:,:2])
        distances, source_indices, destination_indices = \
            nearest_neighbor_pair(source_dummy[:, :2], destination[:, :2])
       # print(i,len(distances))
        
#        plt.figure() # don't plot for every iteration --> move to after the lop
#        scatter_coordinates([source_dummy,destination])
#        show_point_connections(source_dummy[source_indices],destination[destination_indices])
        if transformation_type=='nonlinear':
		#might be useful as well for linear. with cutoff you remove the entries with outlier distances
            if 0:#i==0:    
                cutoff = np.median(distances)+np.std(distances) #changed
                source_indices=source_indices[distances<cutoff]
                destination_indices=destination_indices[distances<cutoff]
#            plt.figure() # don't plot for every iteration --> move to after the lop
#            scatter_coordinates([source_dummy,destination])
#            show_point_connections(source_dummy[source_indices],destination[destination_indices])	
            #here find the transformation
           # print(source_dummy[source_indices].shape)
            #print(destination[destination_indices].shape)
       
            kx, ky = polywarp(destination[destination_indices,0],destination[destination_indices,1],\
                              source_dummy[source_indices,0],source_dummy[source_indices,1],) #changed src in source_dummy
#            print('in the loop')
#            print(kx,ky)
            source_dummy = polywarp_apply(kx, ky, source_dummy)
            
        elif transformation_type=='linear':
			# compute the transformation between the current source and nearest destination points
			#T,_,_ = best_fit_transform(src[:m,:].T, dst[:m,indices].T)
            T, res, rank, s = np.linalg.lstsq(source_dummy[source_indices], destination[destination_indices], rcond=None)
            transformation = T.T
			# Update the source dummy
            source_dummy = (transformation @ source_dummy.T).T
        
        # Check error
        mean_error = np.mean(distances)
        print(i, mean_error, prev_error, len(distances))
        if np.abs(prev_error - mean_error) < tolerance:
            break
        prev_error = mean_error

    # Only use indices with distances smaller than cutoff #MD: not sure you want to do this, just keep all
#    cutoff = 2.5 # pixels
#    source = source[source_indices[distances<cutoff]]
#    destination = destination[destination_indices[distances<cutoff]]
    print(i)
    plt.figure() # don't plot for every iteration --> move to after the lop
    scatter_coordinates([source_dummy,destination])
    show_point_connections(source_dummy[source_indices],destination[destination_indices])
 
    # Calculate final transformation
    if transformation_type == 'nonlinear':
        if 0:
            kx, ky = polywarp(source[source_indices,0],source[source_indices,1].T,\
                          destination[destination_indices,0],destination[destination_indices,1].T)
<<<<<<< HEAD
        transformation = (kx,ky)
        kx_inv, ky_inv = polywarp(destination[destination_indices,0],destination[destination_indices,1].T,\
                                  source[source_indices,0],source[source_indices,1].T)
        transformation_inverse = (kx_inv,ky_inv)
=======
            transformation = (kx,ky)
        if 1: 
            #1024 should be dependent on width image!!!!!
            print('after loop 1'), print(kx,ky)
            x=np.max([np.max(source),np.max(destination)])
            halfwidth=int(pow(2, np.ceil(np.log(x)/np.log(2)))/2)
            DD=destination.copy()
            DD[:,0]=DD[:,0]-halfwidth
            cutoff = np.median(distances)+np.std(distances) #changed
            source_indices=source_indices[distances<cutoff]
            destination_indices=destination_indices[distances<cutoff]
            plt.figure(22), scatter_coordinates([DD,source])
            
            show_point_connections(source[source_indices],DD[destination_indices])
            kx, ky = polywarp( DD[destination_indices,0],DD[destination_indices,1], source[source_indices,0],source[source_indices,1])
            print('after loop 2'), print(kx,ky)
            kx[0,0]=halfwidth+kx[0,0]
            print('after loop 3'), print(kx,ky)
            transformation = (kx,ky)
        
        
>>>>>>> 689aa462
    elif transformation_type=='linear':
        T, res, rank, s = np.linalg.lstsq(source[source_indices], destination[destination_indices], rcond=None)
        transformation = T.T
        transformation_inverse= np.linalg.inv(transformation)
    return transformation, distances, i, transformation_inverse


if __name__ == '__main__':
    Npoints = 40

    #plt.close('all')
    np.random.seed(32)
    source = np.random.rand(Npoints, 2) * 1000
    destination = source.copy()
    #destination = destination * 1.20 - 100 +
    destination = transform(source, r=np.pi/180*10, m=1.2, t=[0, 0]) #+ np.random.uniform(-20, 20, (Npoints, 2))
    np.random.shuffle(destination)
    destination = destination[:30]

    transformation, distances, i = icp(source,destination)
<|MERGE_RESOLUTION|>--- conflicted
+++ resolved
@@ -191,37 +191,37 @@
  
     # Calculate final transformation
     if transformation_type == 'nonlinear':
-        if 0:
+        if 1:
             kx, ky = polywarp(source[source_indices,0],source[source_indices,1].T,\
                           destination[destination_indices,0],destination[destination_indices,1].T)
-<<<<<<< HEAD
-        transformation = (kx,ky)
-        kx_inv, ky_inv = polywarp(destination[destination_indices,0],destination[destination_indices,1].T,\
-                                  source[source_indices,0],source[source_indices,1].T)
-        transformation_inverse = (kx_inv,ky_inv)
-=======
+
             transformation = (kx,ky)
-        if 1: 
-            #1024 should be dependent on width image!!!!!
-            print('after loop 1'), print(kx,ky)
-            x=np.max([np.max(source),np.max(destination)])
-            halfwidth=int(pow(2, np.ceil(np.log(x)/np.log(2)))/2)
-            DD=destination.copy()
-            DD[:,0]=DD[:,0]-halfwidth
-            cutoff = np.median(distances)+np.std(distances) #changed
-            source_indices=source_indices[distances<cutoff]
-            destination_indices=destination_indices[distances<cutoff]
-            plt.figure(22), scatter_coordinates([DD,source])
+            kx_inv, ky_inv = polywarp(destination[destination_indices,0],destination[destination_indices,1].T,\
+                                      source[source_indices,0],source[source_indices,1].T)
+            transformation_inverse = (kx_inv,ky_inv)
+
             
-            show_point_connections(source[source_indices],DD[destination_indices])
-            kx, ky = polywarp( DD[destination_indices,0],DD[destination_indices,1], source[source_indices,0],source[source_indices,1])
-            print('after loop 2'), print(kx,ky)
-            kx[0,0]=halfwidth+kx[0,0]
-            print('after loop 3'), print(kx,ky)
-            transformation = (kx,ky)
+#        if 0: 
+#            transformation = (kx,ky)
+#            #1024 should be dependent on width image!!!!!
+#            print('after loop 1'), print(kx,ky)
+#            x=np.max([np.max(source),np.max(destination)])
+#            halfwidth=int(pow(2, np.ceil(np.log(x)/np.log(2)))/2)
+#            DD=destination.copy()
+#            DD[:,0]=DD[:,0]-halfwidth
+#            cutoff = np.median(distances)+np.std(distances) #changed
+#            source_indices=source_indices[distances<cutoff]
+#            destination_indices=destination_indices[distances<cutoff]
+#            plt.figure(22), scatter_coordinates([DD,source])
+#            
+#            show_point_connections(source[source_indices],DD[destination_indices])
+#            kx, ky = polywarp( DD[destination_indices,0],DD[destination_indices,1], source[source_indices,0],source[source_indices,1])
+#            print('after loop 2'), print(kx,ky)
+#            kx[0,0]=halfwidth+kx[0,0]
+#            print('after loop 3'), print(kx,ky)
+#            transformation = (kx,ky)
         
-        
->>>>>>> 689aa462
+
     elif transformation_type=='linear':
         T, res, rank, s = np.linalg.lstsq(source[source_indices], destination[destination_indices], rcond=None)
         transformation = T.T
