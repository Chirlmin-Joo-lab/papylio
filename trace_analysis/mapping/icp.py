import numpy as np
from sklearn.neighbors import NearestNeighbors
from trace_analysis.image_adapt.polywarp import polywarp, polywarp_apply #required for nonlinear
import cv2 #required for nonlinear 
from trace_analysis.coordinate_transformations import transform, translate
import matplotlib.pyplot as plt

def best_fit_transform(A, B):
    '''
    Calculates the least-squares best-fit transform that maps corresponding points A to B in m spatial dimensions
    Input:
      A: Nxm numpy array of corresponding points
      B: Nxm numpy array of corresponding points
    Returns:
      T: (m+1)x(m+1) homogeneous transformation matrix that maps A on to B
      R: mxm rotation matrix
      t: mx1 translation vector
    '''

    assert A.shape == B.shape

    # get number of dimensions
    m = A.shape[1]

    # translate points to their centroids
    centroid_A = np.mean(A, axis=0)
    centroid_B = np.mean(B, axis=0)
    AA = A - centroid_A
    BB = B - centroid_B

    # rotation matrix
    H = np.dot(AA.T, BB)
    U, S, Vt = np.linalg.svd(H)
    R = np.dot(Vt.T, U.T)

    # special reflection case
    if np.linalg.det(R) < 0:
       Vt[m-1,:] *= -1
       R = np.dot(Vt.T, U.T)

    # translation
    t = centroid_B.T - np.dot(R,centroid_A.T)

    # homogeneous transformation
    T = np.identity(m+1)
    T[:m, :m] = R
    T[:m, m] = t

    return T, R, t



def least_squares_fit(src, dst):
    T, res, rank, s = np.linalg.lstsq(src, dst, rcond=None)
    plt.figure()
    plt.scatter(src[:,0],src[:,1], color = 'b')
    plt.scatter(dst[:,0],dst[:,1], color = 'r')

   #### src_transformed = ((T) @ (src.T)).T
    plt.scatter(src_transformed[:, 0], src_transformed[:, 1], color = 'g')



def nearest_neighbor(src, dst):
    '''
    Find the nearest (Euclidean) neighbor in dst for each point in src
    Input:
        src: Nxm array of points
        dst: Nxm array of points
    Output:
        distances: Euclidean distances of the nearest neighbor
        indices: dst indices of the nearest neighbor
    '''

    #assert src.shape == dst.shape

    neigh = NearestNeighbors(n_neighbors=1)
    neigh.fit(dst)
    distances, indices = neigh.kneighbors(src, return_distance=True)
    return distances.ravel(), indices.ravel()

def nearest_neighbor_pair(pointset1, pointset2):
    distances2, indices2 = nearest_neighbor(pointset1, pointset2)
    distances1, indices1 = nearest_neighbor(pointset2, pointset1)

    i1 = indices1[indices2[indices1] == np.arange(len(indices1))]
    i2 = np.where(indices2[indices1] == np.arange(len(indices1)))[0]

    return distances1[i2], i1, i2


def scatter_coordinates(pointsets, marker=['+','x'], c=['g','r']):
    if type(pointsets)==np.ndarray:
        plt.scatter(pointsets[:,0], pointsets[:,1], marker=marker[0], c=c[0])
    if type(pointsets)==list:
        if len(pointsets)==2:
            for ii in range(len(pointsets)): plt.scatter(pointsets[ii][:,0], pointsets[ii][:,1], marker=marker[ii], c=c[ii])
        else: 
            for ii in range(len(pointsets)): plt.scatter(pointsets[ii][:,0], pointsets[ii][:,1])

def show_point_connections(pointset1,pointset2):
    for coordinate1, coordinate2 in zip(pointset1, pointset2):
        plt.plot([coordinate1[0],coordinate2[0]],[coordinate1[1],coordinate2[1]], color='gray')

def icp(source, destination, max_iterations=20, tolerance=0.001, initial_translation=None, transformation_type = 'linear'):
    '''
    The Iterative Closest Point method: finds best-fit transform that maps points A on to points B
    Input:
        A: Nxm numpy array of source mD points
        B: Nxm numpy array of destination mD point
        init_pose: (m+1)x(m+1) homogeneous transformation
        max_iterations: exit algorithm after max_iterations
        tolerance: convergence criteria
    Output:
        T: final homogeneous transformation that maps A on to B
        distances: Euclidean distances (errors) of the nearest neighbor
        i: number of iterations to converge
    '''

    source = np.hstack([source, np.ones((len(source), 1))]) # source=donor=left side of the image
    destination = np.hstack([destination, np.ones((len(destination), 1))]) #destination=acceptor=right side of the image

    source_moving_to_destination = source.copy() # destination_moved2source=destination transformed to source location, left side image

    plt.figure(10000)  # don't plot for every iteration --> move to after the lop
    scatter_coordinates([source_moving_to_destination, destination])

    #transformation_final = np.identity(3)
    if initial_translation is None:
        # Initial translation to overlap both point-sets
        initial_translation = np.identity(3)
        initial_translation[0:2,2] = (np.mean(destination, axis=0) - np.mean(source, axis=0))[0:2] # need to be set back to mapping2
        # Possibly add initial rotation and reflection as well, see best_fit_transform?  
    '''destination_moved2source is the destination, moved to source location'''
    source_moving_to_destination = (initial_translation @ source_moving_to_destination.T).T
    #transformation_final = transformation_final @ initial_translation

    prev_error = 0

    for i in range(max_iterations):
        print(i)
        # Find the nearest neighbors between the current source and destination_moved2source points (which are in the same left part of the image now)
        # use = nearest_neighbor()
        distances, source_indices, destination_indices = \
            nearest_neighbor_pair(source_moving_to_destination[:, :2], destination[:, :2])
<<<<<<< HEAD
        # following three lines are good for nonlinear, expected to be also beneficial for linear
        # with cutoff you remove the entries with outlier distances
        cutoff = np.median(distances)+np.std(distances) #changed
        source_indices = source_indices[distances<cutoff]
        destination_indices = destination_indices[distances<cutoff]   

        if transformation_type=='nonlinear':
            if  len(source_indices)<16 | len(destination_indices)<16: 
                print('Not enough points found for non linear mapping')
            kx, ky = polywarp(destination[destination_indices,0:2], source_moving_to_destination[source_indices,0:2])
=======

        if transformation_type=='nonlinear':
            # Might be useful as well for linear. with cutoff you remove the entries with outlier distances
            cutoff = np.median(distances)+np.std(distances) #changed
            source_indices = source_indices[distances<cutoff]
            destination_indices = destination_indices[distances<cutoff]

            kx, ky = polywarp(destination[destination_indices,0:2], source_moving_to_destination[source_indices,0:2])
            # these are the values needed to transform source into destination_moved2source
            
            source_moving_to_destination = polywarp_apply(kx, ky, source_moving_to_destination)
>>>>>>> a49a2f0c

            source_moving_to_destination = polywarp_apply(kx, ky, source_moving_to_destination)

        elif transformation_type=='linear':
			# compute the transformation between the current source and nearest destination points
			#T,_,_ = best_fit_transform(src[:m,:].T, dst[:m,indices].T)
<<<<<<< HEAD

=======
>>>>>>> a49a2f0c
            T, res, rank, s = np.linalg.lstsq(source_moving_to_destination[source_indices], destination[destination_indices], rcond=None)
            transformation = T.T
            source_moving_to_destination = (transformation @ source_moving_to_destination.T).T

        plt.figure(i) # don't plot for every iteration --> move to after the lop
        scatter_coordinates([source_moving_to_destination,destination])
        show_point_connections(source_moving_to_destination[source_indices],destination[destination_indices])
<<<<<<< HEAD

=======
>>>>>>> a49a2f0c
        # Check error
        mean_error = np.mean(distances)
        print(i, mean_error, prev_error, len(distances))
        if np.abs(prev_error - mean_error) < tolerance:
            break
        prev_error = mean_error
    # continue the loop until the improvement in match is limited. The outcome are a set of matching locations, afterwards do one more transform to find final transform matrix
        
    print(i)

    plt.figure() # don't plot for every iteration --> move to after the lop
    scatter_coordinates([source_moving_to_destination,destination])
    show_point_connections(source_moving_to_destination[source_indices],destination[destination_indices])
<<<<<<< HEAD
    plt.axis('equal')
    plt.title('#donor='+str(len(source))+'#acceptor='+str(len(destination))+'#overlap='+str(len(source_indices)))
=======
>>>>>>> a49a2f0c
 
    # Calculate final transformation, need to be redone, since above you retrieve kx,ky per iteration, now you want the overall one
    if transformation_type == 'nonlinear': ## zit hier de initiele translatie nog in??
        kx_inv, ky_inv = polywarp(source[source_indices,:],destination[destination_indices,:])
        kx, ky = polywarp(destination[destination_indices,:],source[source_indices,:])
        transformation = (kx, ky) # should be renamed to transformL2R?
        transformation_inverse = (kx_inv,ky_inv) #  should be renamed to transformR2L?
        
    elif transformation_type=='linear': # replace with transform 
        T, res, rank, s = np.linalg.lstsq(source[source_indices], destination[destination_indices], rcond=None)
        transformation = T.T
        transformation_inverse= np.linalg.inv(transformation)

    return transformation, distances, i, transformation_inverse

<<<<<<< HEAD
def icp_apply_transform  (coordinates, direction, self_transformation,self_transformation_inverse, self_transformation_type):
 
    # first move destination to source
    coords_transformed= coordinates.copy()
    
    if self_transformation_type == 'linear': #$$$$$$$$$$$$$$$$$
        # Maybe we should rename transform to linear_transform [IS 05-03-2020]
        #transform(pointSet, transformationMatrix=None, **kwargs):
        if direction == 'source2destination': return transform(coords_transformed[:,:2], self_transformation)
        elif direction == 'destination2source' : return transform(coords_transformed[:,:2], self_transformation_inverse)

    elif self_transformation_type == 'nonlinear':
            if direction == 'source2destination' : return polywarp_apply(self_transformation[0],self_transformation[1],coords_transformed)
            elif direction == 'destination2source' : return polywarp_apply(self_transformation_inverse[0],self_transformation_inverse[1],coords_transformed)
    
    return coords_transformed[:,:1]
=======
>>>>>>> a49a2f0c

if __name__ == '__main__': ## MD: what is this??
    Npoints = 40

    np.random.seed(32)
    source = np.random.rand(Npoints, 2) * 1000
    destination = source.copy()
    #destination= destination * 1.20 - 100 +
    destination = transform(source, r=np.pi/180*3, m=1.1, t=[0, 0]) #+ np.random.uniform(-20, 20, (Npoints, 2))
    np.random.shuffle(destination)
    destination = destination[:30]

    # plt.figure(i)  # don't plot for every iteration --> move to after the lop
    # scatter_coordinates([source_moving_to_destination, destination])

    transformation, distances, i, transformation_inverse = icp(source,destination,transformation_type='linear')#, initial_translation=translate([0,0]))
    transformation, distances, i, transformation_inverse = icp(source, destination,
                                                               transformation_type='nonlinear')  # , initial_translation=translate([0,0]))



<|MERGE_RESOLUTION|>--- conflicted
+++ resolved
@@ -143,7 +143,7 @@
         # use = nearest_neighbor()
         distances, source_indices, destination_indices = \
             nearest_neighbor_pair(source_moving_to_destination[:, :2], destination[:, :2])
-<<<<<<< HEAD
+
         # following three lines are good for nonlinear, expected to be also beneficial for linear
         # with cutoff you remove the entries with outlier distances
         cutoff = np.median(distances)+np.std(distances) #changed
@@ -154,29 +154,13 @@
             if  len(source_indices)<16 | len(destination_indices)<16: 
                 print('Not enough points found for non linear mapping')
             kx, ky = polywarp(destination[destination_indices,0:2], source_moving_to_destination[source_indices,0:2])
-=======
-
-        if transformation_type=='nonlinear':
-            # Might be useful as well for linear. with cutoff you remove the entries with outlier distances
-            cutoff = np.median(distances)+np.std(distances) #changed
-            source_indices = source_indices[distances<cutoff]
-            destination_indices = destination_indices[distances<cutoff]
-
-            kx, ky = polywarp(destination[destination_indices,0:2], source_moving_to_destination[source_indices,0:2])
-            # these are the values needed to transform source into destination_moved2source
-            
-            source_moving_to_destination = polywarp_apply(kx, ky, source_moving_to_destination)
->>>>>>> a49a2f0c
+
 
             source_moving_to_destination = polywarp_apply(kx, ky, source_moving_to_destination)
 
         elif transformation_type=='linear':
 			# compute the transformation between the current source and nearest destination points
 			#T,_,_ = best_fit_transform(src[:m,:].T, dst[:m,indices].T)
-<<<<<<< HEAD
-
-=======
->>>>>>> a49a2f0c
             T, res, rank, s = np.linalg.lstsq(source_moving_to_destination[source_indices], destination[destination_indices], rcond=None)
             transformation = T.T
             source_moving_to_destination = (transformation @ source_moving_to_destination.T).T
@@ -184,10 +168,7 @@
         plt.figure(i) # don't plot for every iteration --> move to after the lop
         scatter_coordinates([source_moving_to_destination,destination])
         show_point_connections(source_moving_to_destination[source_indices],destination[destination_indices])
-<<<<<<< HEAD
-
-=======
->>>>>>> a49a2f0c
+
         # Check error
         mean_error = np.mean(distances)
         print(i, mean_error, prev_error, len(distances))
@@ -201,12 +182,10 @@
     plt.figure() # don't plot for every iteration --> move to after the lop
     scatter_coordinates([source_moving_to_destination,destination])
     show_point_connections(source_moving_to_destination[source_indices],destination[destination_indices])
-<<<<<<< HEAD
+
     plt.axis('equal')
     plt.title('#donor='+str(len(source))+'#acceptor='+str(len(destination))+'#overlap='+str(len(source_indices)))
-=======
->>>>>>> a49a2f0c
- 
+
     # Calculate final transformation, need to be redone, since above you retrieve kx,ky per iteration, now you want the overall one
     if transformation_type == 'nonlinear': ## zit hier de initiele translatie nog in??
         kx_inv, ky_inv = polywarp(source[source_indices,:],destination[destination_indices,:])
@@ -221,7 +200,7 @@
 
     return transformation, distances, i, transformation_inverse
 
-<<<<<<< HEAD
+
 def icp_apply_transform  (coordinates, direction, self_transformation,self_transformation_inverse, self_transformation_type):
  
     # first move destination to source
@@ -238,8 +217,7 @@
             elif direction == 'destination2source' : return polywarp_apply(self_transformation_inverse[0],self_transformation_inverse[1],coords_transformed)
     
     return coords_transformed[:,:1]
-=======
->>>>>>> a49a2f0c
+
 
 if __name__ == '__main__': ## MD: what is this??
     Npoints = 40
