--- conflicted
+++ resolved
@@ -51,21 +51,15 @@
 
     return T, R, t
 
+# Do we use this somewhere? I guess it can be removed, as it doesn't return anything. [IS: 29-11-2020]
 def least_squares_fit(src, dst):
     T, res, rank, s = np.linalg.lstsq(src, dst, rcond=None)
     plt.figure()
     plt.scatter(src[:,0],src[:,1], color = 'b')
     plt.scatter(dst[:,0],dst[:,1], color = 'r')
 
-<<<<<<< HEAD
-   #### src_transformed = ((T) @ (src.T)).T
-    plt.scatter(src_transformed[:, 0], src_transformed[:, 1], color = 'g')
-
-
-=======
    # src_transformed = ((T) @ (src.T)).T
    # plt.scatter(src_transformed[:, 0], src_transformed[:, 1], color = 'g')
->>>>>>> f2a7a70b
 
 def nearest_neighbor(src, dst):
     '''
@@ -137,22 +131,6 @@
         distances, source_indices, destination_indices = \
             nearest_neighbor_pair(source_moving_to_destination[:, :2], destination[:, :2])
 
-<<<<<<< HEAD
-        # following three lines are good for nonlinear, expected to be also beneficial for linear
-        # with cutoff you remove the entries with outlier distances
-        cutoff = np.median(distances)+np.std(distances) #changed
-        source_indices = source_indices[distances<cutoff]
-        destination_indices = destination_indices[distances<cutoff]   
-
-        if transformation_type=='nonlinear':
-            if  len(source_indices)<16 | len(destination_indices)<16: 
-                print('Not enough points found for non linear mapping')
-            kx, ky = polywarp(destination[destination_indices,0:2], source_moving_to_destination[source_indices,0:2])
-
-
-            source_moving_to_destination = polywarp_apply(kx, ky, source_moving_to_destination)
-
-=======
         if use_cutoff:
             # With cutoff you remove the entries with outlier distances
             if type(use_cutoff) is not bool:
@@ -168,10 +146,9 @@
             # these are the values needed to transform source into destination_moved2source
             source_moving_to_destination = polywarp_apply(kx, ky, source_moving_to_destination)
 
->>>>>>> f2a7a70b
         elif transformation_type=='linear':
-			# compute the transformation between the current source and nearest destination points
-			#T,_,_ = best_fit_transform(src[:m,:].T, dst[:m,indices].T)
+            # compute the transformation between the current source and nearest destination points
+            #T,_,_ = best_fit_transform(src[:m,:].T, dst[:m,indices].T)
             T, res, rank, s = np.linalg.lstsq(source_moving_to_destination[source_indices], destination[destination_indices], rcond=None)
             transformation = T.T
             source_moving_to_destination = (transformation @ source_moving_to_destination.T).T
@@ -211,14 +188,7 @@
     return transformation, distances, i, transformation_inverse
 
 
-<<<<<<< HEAD
-
-
-
-if __name__ == '__main__': ## MD: what is this??
-=======
 if __name__ == '__main__':
->>>>>>> f2a7a70b
     Npoints = 40
 
     np.random.seed(32)
