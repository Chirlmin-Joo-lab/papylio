--- conflicted
+++ resolved
@@ -23,13 +23,9 @@
         self.transformation_inverse = None
         self.initial_translation = initial_translation
 
-<<<<<<< HEAD
-        # self.perform_mapping()
-=======
         if (source is not None) and (destination is not None):
             if self.method is None: self.method = 'icp'
             self.perform_mapping()
->>>>>>> c5911330
 
     @property
     def transform_source_to_destination(self):
@@ -46,12 +42,9 @@
 
         self.transformation_inverse = np.linalg.inv(self.transformation)
 
-<<<<<<< HEAD
-    def show_mapping_transformation(self):
-=======
     def show_mapping_transformation(self, figure=None):
         if not figure: figure = plt.figure()
->>>>>>> c5911330
+
         destination_from_source = self.transform_coordinates(self.source)
 
         plt.scatter(self.source[:, 0], self.source[:, 1], c='b')
