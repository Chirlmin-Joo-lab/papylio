--- conflicted
+++ resolved
@@ -541,7 +541,7 @@
                     attributes[key] = value.tolist();
                 else:
                     attributes.pop(key)
-<<<<<<< HEAD
+
             if filetype in ['yml','yaml']:
                 with filepath.with_suffix('.mapping').open('w') as yml_file:
                     yaml.dump(attributes, yml_file, sort_keys=False)
@@ -567,11 +567,6 @@
     # selection = (coordinates[:, 0] > bounds[0, 0]) & (coordinates[:, 0] < bounds[1, 0]) & \
     #             (coordinates[:, 1] > bounds[0, 1]) & (coordinates[:, 1] < bounds[1, 1])
     # return coordinates[selection]
-=======
-                
-            with filepath.with_suffix('.mapping').open('w') as yml_file:
-                yaml.dump(attributes, yml_file, sort_keys=False)
->>>>>>> b67eb9b1
 
 
 if __name__ == "__main__":
