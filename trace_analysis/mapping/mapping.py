--- conflicted
+++ resolved
@@ -8,16 +8,9 @@
 import numpy as np
 import matplotlib.pyplot as plt
 
-<<<<<<< HEAD
-from trace_analysis.mapping.icp import icp, icp_apply_transform
-from trace_analysis.coordinate_transformations import transform
-from trace_analysis.image_adapt.polywarp import polywarp, polywarp_apply #required for nonlinear
-=======
 from trace_analysis.mapping.icp import icp
 from trace_analysis.coordinate_transformations import transform
 from trace_analysis.image_adapt.polywarp import polywarp, polywarp_apply #required for nonlinear
-
->>>>>>> a49a2f0c
 
 class Mapping2:
     def __init__(self, source = None, destination = None, method = None,
@@ -62,48 +55,6 @@
         axis.scatter(self.destination[:, 0], self.destination[:, 1], c='r')
         axis.scatter(destination_from_source[:, 0], destination_from_source[:, 1], c='y')
 
-<<<<<<< HEAD
-    def transform_coordinates(self, coordinates, inverse = False):
-        print(self.transformation)
-
-        if self.transformation_type == 'linear':
-            if inverse is False: return transform(coordinates, self.transformation)
-            elif inverse is True: return transform(coordinates, self.transformation_inverse)
-
-        elif self.transformation_type == 'nonlinear':
-            if inverse is False: return polywarp_apply(self.transformation[0],self.transformation[1],coordinates)
-            elif inverse is True: return polywarp_apply(self.transformation_inverse[0],self.transformation_inverse[1],coordinates)
-        else:
-            print('Transformation type not found')
-        #still to make nonlinear?? or use polywarp_apply
-
-        #    if inverse is False: return
-#=======
-#        elif self.transformation_type=='nonlinear' : #still to be tested
-#            from trace_analysis.image_adapt.polywarp import polywarp, polywarp_apply
-#            if inverse is False: return polywarp_apply(self.transformation[0], self.transformation[1], coordinates)
-#            elif inverse is True:
-#                 destinate=polywarp_apply(self.transformation[0], self.transformation[1], coordinates)
-#                 kx, ky = polywarp(coordinates[0],coordinates[1],\
-#                              destinate[0],destinate[1])
-#                 return polywarp_apply(kx,ky, coordinates)
-#
-#        #still to make nonlinear?? or use polywarp_apply
-#        else: print('Transformation not found')
-##
-#>>>>>>> da2376d467064b10880c3b6b836b42c93f56e740
-
-
-# from trace_analysis.icp_nonrigid import icp_nonrigid
-# from trace_analysis.image_adapt.polywarp import polywarp_apply
-# kx, ky, distances, i = icp_nonrigid(donor,acceptor, tolerance=0.00000001, max_iterations=50)
-# acceptor_calculated = polywarp_apply(kx, ky, donor)
-
-        if self.method == 'icp':
-            return icp_apply_transform(coordinates, inverse, self.transformation,self.transformation_inverse, self.transformation_type, self.dest2source_translation)
-
-        else: print('transform_coordinates only works for icp')
-=======
     def transform_coordinates(self, coordinates, inverse=False, direction=None):
         if direction is not None:
             if direction == self.source_name + '2' + self.destination_name:
@@ -124,4 +75,3 @@
             return transform(coordinates[:, :2], current_transformation)
         elif self.transformation_type == 'nonlinear':
             return polywarp_apply(current_transformation[0], current_transformation[1], coordinates)
->>>>>>> a49a2f0c
