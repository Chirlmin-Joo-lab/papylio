# -*- coding: utf-8 -*-
"""
Created on Fri Aug 23 13:55:53 2019

@author: ivoseverins
"""
import json

import numpy as np
import matplotlib.pyplot as plt
from pathlib import Path
import yaml
import skimage.transform
from skimage.transform import AffineTransform, PolynomialTransform
import matplotlib.path as pth
from shapely.geometry import Polygon, MultiPoint

from trace_analysis.mapping.icp import icp, nearest_neighbor_pair, nearest_neighbour_match, direct_match
from trace_analysis.mapping.polywarp import PolywarpTransform
from trace_analysis.mapping.polynomial import PolynomialTransform

class Mapping2:
    """Mapping class to find, improve, store and use the mapping between a source point set and a destination point set

    Attributes
    ----------

    source_name : str
        Name of the source point set
    source : Nx2 numpy.ndarray
        Coordinates of the source point set
    destination_name : str
        Name of the destination point set
    destination : Nx2 numpy.ndarray
        Coordinates of the destination point set
    method : str
        Method for finding the transformation between source and destination. Options: 'direct', 'nearest_neighbour'
        and 'iterative_closest_point'
    transformation_type : str
        Type of transformation used, linear or polynomial
    initial_transformation : AffineTransform or PolynomialTransform
        Initial transformation to perform as a starting point for the mapping algorithms
    transformation : skimage.transform.AffineTransform or skimage.transform.PolynomialTransform
        Transformation from source point set to destination point set
    transformation_inverse : skimage.transform.AffineTransform or skimage.transform.PolynomialTransform
        Inverse transformation, i.e. from destination point set to source point set

    """

    transformation_types = {'linear': AffineTransform,
                            'nonlinear': PolywarpTransform,
                            'polynomial': PolynomialTransform}

    def __init__(self, source=None, destination=None, method=None,
                 transformation_type=None, initial_transformation=None,
                 source_name='source', destination_name='destination',
                 source_unit=None, destination_unit=None, name=None,
                 load=None):
        """Set passed object attributes

        Parameters
        ----------
        source : Nx2 numpy.ndarray
            Source coordinates
        destination : Nx2 numpy.ndarray
            Destination coordinates
        method : str
            Method for finding the transformation between source and destination. Options: 'direct', 'nearest_neighbour'
            and 'iterative_closest_point'
        transformation_type : str
            Type of transformation used, linear or polynomial
        initial_transformation : skimage.transform._geometric.GeometricTransform or dict
            Initial transformation used as starting point by the perform_mapping method.
            Can be given as dictionary specifying translation, scale, rotation and shear.
        load : str or pathlib.Path
            Path to file that has to be loaded
        """

        self.name = name
        self.source_name = source_name
        self.source = source #source=donor=left side image
        self.source_unit = source_unit
        self.source_vertices = None # np.array(MultiPoint(self.source).envelope.exterior.xy).T[:-1]
        self.destination_name = destination_name
        self.destination_unit = destination_unit
        self.destination = destination #destination=acceptor=right side image
        self.destination_vertices = None # np.array(MultiPoint(self.destination).envelope.exterior.xy).T[:-1]
        self.method = method
        self.transformation_type = transformation_type

        if type(initial_transformation) is dict:
            initial_transformation = AffineTransform(**initial_transformation)
        self.initial_transformation = initial_transformation

        self.transformation = None
        self.transformation_inverse = None

        # if (source is not None) and (destination is not None):
        #     if self.method is None: self.method = 'icp'
        #     self.perform_mapping()

        if load:
            filepath = Path(load)
            if filepath.suffix in ['.yml','.yaml','.json','.mapping']:
                if filepath.suffix in ['.json', '.mapping'] and filepath.open('r').read(1) == '{':
                    with filepath.open('r') as json_file:
                        attributes = json.load(json_file)
                elif filepath.suffix in ['.yml', '.yaml', '.mapping']:
                    with filepath.open('r') as yml_file:
                        attributes = yaml.load(yml_file, Loader=yaml.CSafeLoader)

                for key, value in attributes.items():
                    if type(value) == list:
                        value = np.array(value)
                    try:
                        setattr(self, key, value)
                    except AttributeError:
                        pass
                self.transformation = self.transform(self.transformation)
                self.transformation_inverse = self.transform(self.transformation_inverse)

    # Function to make attributes from transformation available from the Mapping2 class
    def __getattr__(self, item):
        if ('transformation' in self.__dict__) and hasattr(self.transformation, item):
            return getattr(self.transformation, item)
        else:
            super().__getattribute__(item)

    # @property
    # def translation(self):
    #     return self.transformation[0:2,2]
    #
    # @property
    # def magnification(self):
    #     return np.linalg.norm(self.transformation[:,0:2],axis=0)
    #
    # @property
    # def rotation(self):
    #     # rotation_matrix = self.transformation[0:2, 0:2]/self.magnification[0]
    #     # return np.arctan2(rotation_matrix[0,1]-rotation_matrix[1,0],rotation_matrix[0,0]+rotation_matrix[1,1])/(2*np.pi)*360
    #     return np.arctan2(self.transformation[0, 1], self.transformation[0, 0]) / (2 * np.pi) * 360
    #
    # @property
    # def reflection(self):
    #     return np.array([np.sign(self.transformation[0, 0]), np.sign(self.transformation[1, 1])])

    @property
    def source_to_destination(self):
        """Nx2 numpy.ndarray : Source coordinates transformed to the destination axis"""

        return self.transform_coordinates(self.source)

    @property
    def transform(self):
        """type : Transform class based on the set transformation_type"""

        return self.transformation_types[self.transformation_type]

    def perform_mapping(self, method=None, **kwargs):
        """Find transformation from source to destination points using one of the mapping methods

        The starting point for the mapping is the initial_transformation attribute.

        Parameters
        ----------
        method : str
            Mapping method, if not specified the object method is used.
        **kwargs
            Keyword arguments passed to mapping methods.
        """

        if method is None:
            method = self.method

        self.transformation = self.initial_transformation

        if method in ['icp', 'iterative_closest_point']: #icp should be default
            self.iterative_closest_point(**kwargs)
        elif method in ['direct']:
            self.direct_match()
        elif method in ['nn', 'nearest_neighbour']:
            self.nearest_neighbour_match(**kwargs)
        else:
            raise ValueError('Method not found')

        self.method = method

        self.show_mapping_transformation()

    def direct_match(self, transformation_type=None, **kwargs):
        """Find transformation from source to destination points by matching based on the point order

        Note: the number and the order of source points should be equal to the number and the order of destination points.

        Parameters
        ----------
        transformation_type : str
            Type of transformation used, either linear or polynomial can be chosen.
            If not specified the object transformation_type is used.
        **kwargs
            Keyword arguments passed to the direct match function.

        """
        if transformation_type is not None:
            self.transformation_type = transformation_type

        self.transformation, self.transformation_inverse, error = \
            direct_match(self.source, self.destination, transform=self.transform, return_inverse=True, **kwargs)

        print(f'Direct match\n'
              f'Mean-squared error: {error}')

    def nearest_neighbour_match(self, distance_threshold=None, transformation_type=None, **kwargs):
        """Find transformation from source to destination points by matching nearest neighbours

        Two-way nearest neighbours are detected, i.e. the source point should be the nearest neighbour of the
        destination point and vice versa. Only nearest neighbours closer than the distance threshold are used to find
        the transformation.

        Note
        ----
        The current transformation is used as starting point for the algorithm.

        Note
        ----
        The printed error is based on the points selected for matching.

        Parameters
        ----------
        distance_threshold : float
            Distance threshold for nearest neighbour match, i.e. only nearest neighbours with a distance smaller than
            the distance threshold are used.
        transformation_type : str
            Type of transformation used, either linear or polynomial can be chosen.
            If not specified the object transformation_type is used.
        **kwargs
            Keyword arguments passed to the nearest-neighbour match function.

        """
        if transformation_type is not None:
            self.transformation_type = transformation_type

        self.transformation, self.transformation_inverse, _, _, error = \
            nearest_neighbour_match(self.source, self.destination, transform=self.transform,
                                    initial_transformation=self.transformation, distance_threshold=distance_threshold,
                                    return_inverse=True, **kwargs)

        print(f'Nearest-neighbour match\n'
              f'Mean-squared error: {error}')

    def iterative_closest_point(self, distance_threshold=None, **kwargs):
        """Find transformation from source to destination points using an iterative closest point algorithm

        In the iterative closest point algorithm, the two-way nearest neigbhbours are found and these are used to
        find the most optimal transformation. Subsequently the source is transformed according to this
        transformation. This process is repeated until the changes detected are below a tolerance level.

        The iterative closest point algorithm can be used in situations when deviations between the two point sets
        are relatively small.

        Note
        ----
        The current transformation is used as starting point for the algorithm.

        Note
        ----
        The printed error is based on the points selected for matching.

        Parameters
        ----------
        distance_threshold : int or float
            Distance threshold applied to select nearest-neighbours in the final round of icp,
            i.e. nearest-neighbours with di.
        **kwargs
            Keyword arguments passed to icp.

        """

        self.transformation, self.transformation_inverse, error, number_of_iterations = \
            icp(self.source, self.destination, distance_threshold_final=distance_threshold,
                initial_transformation=self.transformation, transform_final=self.transform, **kwargs)

        print(f'Iterative closest point match\n'
              f'Mean-squared error: {error}\n'
              f'Number of iterations: {number_of_iterations}')

    def number_of_matched_points(self, distance_threshold):
        """Number of matched points determined by finding the two-way nearest neigbours that are closer than a distance
        threshold.

        Parameters
        ----------
        distance_threshold : float
            Distance threshold for nearest neighbour match, i.e. only nearest neighbours with a distance smaller than
            the distance threshold are used.

        Returns
        -------
        int
            Number of matched points

        """
        distances, source_indices, destination_indices = \
            nearest_neighbor_pair(self.source_to_destination, self.destination)

        return np.sum(distances < distance_threshold)

    def show_mapping_transformation(self, figure=None, show_source=False, show_destination=False, crop=None,
                                    inverse=False, source_colour='forestgreen', destination_colour='r', save_path=None):
        """Show a point scatter of the source transformed to the destination points and the destination.

        Parameters
        ----------
        figure : matplotlib.figure.Figure
            If figure is passed then the scatter plot will be made in the currently active axis.
            If no figure is passed a new figure will be made.
        show_source : bool
            If True then the source points are also displayed

        """
        if not figure:
            figure = plt.figure()

        if not crop:
            source = self.source
            destination = self.destination
        else:
            source = self.source_cropped
            destination = self.destination_cropped

        axis = figure.gca()

        if not inverse:
            destination_from_source = self.transform_coordinates(source)
            axis.scatter(destination_from_source[:, 0], destination_from_source[:, 1], facecolors='none',
                         edgecolors=source_colour, linewidth=1, marker='o', label=f'{self.source_name} transformed')
            show_destination = True
        else:
            source_from_destination = self.transform_coordinates(destination, inverse=True)
            axis.scatter(source_from_destination[:, 0], source_from_destination[:, 1], facecolors='none',
                         edgecolors=destination_colour, linewidth=1, marker='o', label=f'{self.destination_name} transformed')
            show_source = True

        if show_source:
            axis.scatter(source[:, 0], source[:, 1], facecolors=source_colour, edgecolors='none', marker='.',
                         label=self.source_name)
<<<<<<< HEAD
            # axis.scatter(self.source[:, 0], self.source[:, 1], facecolors='none', edgecolors='g', s=70,
            #            label=self.source_name)
        # axis.scatter(destination_from_source[:, 0], destination_from_source[:, 1], facecolors='none',
        #              edgecolors='forestgreen', linewidth=1, marker='o', label=f'{self.source_name} transformed')
        # axis.scatter(self.destination[:, 0], self.destination[:, 1], facecolors='r', edgecolors='none', marker='.',
        #              label=self.destination_name)

        axis.scatter(destination_from_source[:, 0], destination_from_source[:, 1], facecolors='none',
                     edgecolors='forestgreen', linewidth=1, marker='o', label=f'{self.source_name} transformed')
        axis.scatter(self.destination[:, 0], self.destination[:, 1], facecolors='r', edgecolors='none', marker='.',
                     label=self.destination_name)
        # axis.scatter(destination_from_source[:, 0], destination_from_source[:, 1], facecolors='none',
        #              edgecolors='g', linewidth=1, marker='o', label=f'{self.source_name} transformed', s=70)
        # axis.scatter(self.destination[:, 0], self.destination[:, 1], facecolors='none', edgecolors='r', marker='o',
        #              label=self.destination_name, alpha=.5, s=60)
=======
        if show_destination:
            axis.scatter(destination[:, 0], destination[:, 1], facecolors=destination_colour, edgecolors='none', marker='.',
                         label=self.destination_name)
>>>>>>> 044ae743

        axis.set_aspect('equal')

        if self.destination_unit is not None:
            unit_label = f' ({self.destination_unit})'
        else:
            unit_label = ''

        axis.set_title(self.name)
        axis.set_xlabel('x'+unit_label)
        axis.set_ylabel('y'+unit_label)
        axis.legend()

        if save_path is not None:
            figure.savefig(save_path.joinpath(self.name+'.png'), bbox_inches='tight', dpi=250)

    def get_transformation_direction(self, direction):
        """ Get inverse parameter based on direction

        Parameters
        ----------
        direction : str
            Another way of specifying the direction of the transformation, choose '<source_name>2<destination_name>' or
            '<destination_name>2<source_name>'

        Returns
        -------
        inverse : bool
            Specifier for the use of the forward or inverse transformation

        """

        if direction in [self.source_name + '2' + self.destination_name, 'source2destination']:
            inverse = False
        elif direction in [self.destination_name + '2' + self.source_name, 'destination2source']:
            inverse = True
        else:
            raise ValueError('Wrong direction')

        return inverse

    def transform_coordinates(self, coordinates, inverse=False, direction=None):
        """Transform coordinates using the transformation

        Parameters
        ----------
        coordinates : Nx2 numpy.ndarray
            Coordinates to be transformed
        inverse : bool
            If True then the inverse transformation will be used (i.e. from destination to source)
        direction : str
            Another way of specifying the direction of the transformation, choose '<source_name>2<destination_name>' or
            '<destination_name>2<source_name>'

        Returns
        -------
        Nx2 numpy.ndarray
            Transformed coordinates

        """
        if direction is not None:
            inverse = self.get_transformation_direction(direction)

        if not inverse:
            current_transformation = self.transformation
        else:
            current_transformation = self.transformation_inverse

        return current_transformation(coordinates)

    def transform_image(self, image, inverse=False, direction=None):
        """Transform image using the transformation

            Parameters
            ----------
            image : NxM numpy.ndarray
                Image to be transformed
            inverse : bool
                If True then the inverse transformation will be used (i.e. from destination to source)
            direction : str
                Another way of specifying the direction of the transformation, choose '<source_name>2<destination_name>' or
                '<destination_name>2<source_name>'

            Returns
            -------
            NxM numpy.ndarray
                Transformed image

            """

        if direction is not None:
            inverse = self.get_transformation_direction(direction)

        # Note that this is the opposite direction of transformation
        if inverse:
            current_transformation = self.transformation
        else:
            current_transformation = self.transformation_inverse

        return skimage.transform.warp(image, current_transformation, preserve_range=True)

    @property
    def source_vertices_in_destination(self):
        if self.source_vertices is not None:
            return self.transform_coordinates(self.source_vertices)
        else:
            raise AttributeError('Source vertices not set')

    @property
    def destination_vertices_in_source(self):
        if self.destination_vertices is not None:
            return self.transform_coordinates(self.destination_vertices, inverse=True)
        else:
            raise AttributeError('Destination vertices not set')

    @property
    def source_cropped(self):
        crop_vertices_in_source = overlap_vertices(self.source_vertices, self.destination_vertices_in_source)
        return crop_coordinates(self.source, crop_vertices_in_source)

    @property
    def destination_cropped(self):
        crop_vertices_in_destination = overlap_vertices(self.source_vertices_in_destination, self.destination_vertices)
        return crop_coordinates(self.destination, crop_vertices_in_destination)

    def fraction_of_points_matched(self, distance_threshold):
        number_of_matched_points = self.number_of_matched_points(distance_threshold)
        fraction_source_matched = number_of_matched_points / self.source_cropped.shape[0]
        fraction_destination_matched = number_of_matched_points / self.destination_cropped.shape[0]

        return fraction_source_matched, fraction_destination_matched

        # Possiblility to estimate area per point without source or destination vertices
        # from scipy.spatial import ConvexHull, convex_hull_plot_2d
        # hull = ConvexHull(points)
        # number_of_vertices = n = hull.vertices.shape[0]
        # number_of_points = hull.points.shape[0]
        # corrected_number_of_points_in_hull = number_of_points-number_of_vertices/2-1
        # area = hull.volume / corrected_number_of_points_in_hull * number_of_points
        # # Number of vertices = nv
        # # Sum of vertice angles = n*360
        # # Sum of inner vertice angles = (nv-2)*180
        # # Part of point area inside hull = (nv-2)*180/(nv*360)=(nv-2)/(2nv)
        # # Points inside the hull = (nv-2)/(2nv)*nv+np-nv=nv/2-1+np-nv=np-nv/2-1

        # Other method would be using voronoi diagrams, and calculating area of inner points

    def save(self, filepath, filetype='json'):
        """Save the current mapping in a file, so that it can be opened later.

        Parameters
        ----------
        filepath : str or pathlib.Path
            Path to file (including filename)
        filetype : str
            Choose classic to export a .coeff file for a linear transformation
            Choose yml to export all object attributes in a yml text file

        """
        filepath = Path(filepath)
        if filetype == 'classic':
            if self.transformation_type == 'linear':
                coeff_filepath = filepath.with_suffix('.coeff')
                coefficients = self.transformation.params[[0, 0, 0, 1, 1, 1], [2, 0, 1, 2, 0, 1]]
                # np.savetxt(coeff_filepath, coefficients, fmt='%13.6g') # Same format used as in IDL code
                coefficients_inverse = self.transformation_inverse.params[[0, 0, 0, 1, 1, 1], [2, 0, 1, 2, 0, 1]]
                np.savetxt(coeff_filepath, np.concatenate((coefficients, coefficients_inverse)),
                           fmt='%13.6g')  # Same format used as in IDL code
            elif self.transformation_type == 'nonlinear':
                # saving kx,ky, still need to see how to read it in again
                map_filepath = filepath.with_suffix('.map')
                PandQ = self.transformation.params
                coefficients = np.concatenate((PandQ[0].flatten(), PandQ[1].flatten()), axis=None)
                # np.savetxt(map_filepath, coefficients, fmt='%13.6g') # Same format used as in IDL code
                PiandQi = self.transformation_inverse.params
                coefficients_inverse = np.concatenate((PiandQi[0].flatten(), PiandQi[1].flatten()), axis=None)
                np.savetxt(map_filepath, np.concatenate((coefficients, coefficients_inverse)),
                           fmt='%13.6g')  # Same format used as in IDL code
            else:
                raise TypeError('Mapping is not of type linear or nonlinear')

        elif filetype in ['yml', 'yaml', 'json']:
            attributes = self.__dict__.copy()
            for key in list(attributes.keys()):
                value = attributes[key]
                if type(value) in [str, int, float]:
                    continue
                elif isinstance(value, skimage.transform._geometric.GeometricTransform):
                    attributes[key] = value.params.tolist()
#TODO: solve issue with nonlinear mapping.transformation_type, which spits out a tuple of two arrays (4x4) instead np.shape(value.params.tolist())== (2, 15) 
                elif type(value).__module__ == np.__name__:
                    attributes[key] = value.tolist();
                else:
                    attributes.pop(key)
<<<<<<< HEAD
                
            with filepath.with_suffix('.mapping').open('w') as yml_file:
                yaml.dump(attributes, yml_file, sort_keys=False)
=======
            if filetype in ['yml','yaml']:
                with filepath.with_suffix('.mapping').open('w') as yml_file:
                    yaml.dump(attributes, yml_file, sort_keys=False)
            elif filetype == 'json':
                with filepath.with_suffix('.mapping').open('w') as json_file:
                    json.dump(attributes, json_file, sort_keys=False)


def overlap_vertices(vertices_A, vertices_B):
    polygon_A = Polygon(vertices_A)
    polygon_B = Polygon(vertices_B)
    polygon_overlap = polygon_A.intersection(polygon_B)
    return np.array(polygon_overlap.exterior.coords.xy).T[:-1]

def crop_coordinates_indices(coordinates, vertices):
    return pth.Path(vertices).contains_points(coordinates)

def crop_coordinates(coordinates, vertices):
    indices = crop_coordinates_indices(coordinates, vertices)
    return coordinates[indices]

    # bounds.sort(axis=0)
    # selection = (coordinates[:, 0] > bounds[0, 0]) & (coordinates[:, 0] < bounds[1, 0]) & \
    #             (coordinates[:, 1] > bounds[0, 1]) & (coordinates[:, 1] < bounds[1, 1])
    # return coordinates[selection]
>>>>>>> 044ae743


if __name__ == "__main__":
    # Create test point set (with some missing points)
    from trace_analysis.plugins.sequencing.point_set_simulation import simulate_mapping_test_point_set

    # Simulate soure and destination point sets
    number_of_source_points = 40
    transformation = AffineTransform(translation=[256, 0], rotation=5 / 360 * 2 * np.pi, scale=[0.98, 0.98])
    source_bounds = ([0, 0], [256, 512])
    source_crop_bounds = None
    fraction_missing_source = 0
    fraction_missing_destination = 0
    maximum_error_source = 2
    maximum_error_destination = 2
    shuffle = True

    source, destination = simulate_mapping_test_point_set(number_of_source_points, transformation,
                                                          source_bounds, source_crop_bounds,
                                                          fraction_missing_source, fraction_missing_destination,
                                                          maximum_error_source, maximum_error_destination, shuffle)

    # Make a mapping object, perform the mapping and show the transformation
    mapping = Mapping2(source, destination, transformation_type='polynomial')
    mapping.method = 'icp'
    mapping.perform_mapping()
    mapping.show_mapping_transformation(show_source=True)

    # Create a test image
    image = np.zeros((512,512))
    image[100:110,:]=1
    image[:,100:110]=1

    # Transform the image
    image_transformed = mapping.transform_image(image)

    # Show the original and transformed image
    plt.figure()
    plt.imshow(image)
    plt.figure()
    plt.imshow(image_transformed)<|MERGE_RESOLUTION|>--- conflicted
+++ resolved
@@ -344,7 +344,6 @@
         if show_source:
             axis.scatter(source[:, 0], source[:, 1], facecolors=source_colour, edgecolors='none', marker='.',
                          label=self.source_name)
-<<<<<<< HEAD
             # axis.scatter(self.source[:, 0], self.source[:, 1], facecolors='none', edgecolors='g', s=70,
             #            label=self.source_name)
         # axis.scatter(destination_from_source[:, 0], destination_from_source[:, 1], facecolors='none',
@@ -360,11 +359,9 @@
         #              edgecolors='g', linewidth=1, marker='o', label=f'{self.source_name} transformed', s=70)
         # axis.scatter(self.destination[:, 0], self.destination[:, 1], facecolors='none', edgecolors='r', marker='o',
         #              label=self.destination_name, alpha=.5, s=60)
-=======
         if show_destination:
             axis.scatter(destination[:, 0], destination[:, 1], facecolors=destination_colour, edgecolors='none', marker='.',
                          label=self.destination_name)
->>>>>>> 044ae743
 
         axis.set_aspect('equal')
 
@@ -559,11 +556,7 @@
                     attributes[key] = value.tolist();
                 else:
                     attributes.pop(key)
-<<<<<<< HEAD
-                
-            with filepath.with_suffix('.mapping').open('w') as yml_file:
-                yaml.dump(attributes, yml_file, sort_keys=False)
-=======
+
             if filetype in ['yml','yaml']:
                 with filepath.with_suffix('.mapping').open('w') as yml_file:
                     yaml.dump(attributes, yml_file, sort_keys=False)
@@ -589,7 +582,6 @@
     # selection = (coordinates[:, 0] > bounds[0, 0]) & (coordinates[:, 0] < bounds[1, 0]) & \
     #             (coordinates[:, 1] > bounds[0, 1]) & (coordinates[:, 1] < bounds[1, 1])
     # return coordinates[selection]
->>>>>>> 044ae743
 
 
 if __name__ == "__main__":
