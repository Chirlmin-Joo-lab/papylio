# -*- coding: utf-8 -*-
"""
Created on Fri Aug 23 13:55:53 2019

@author: ivoseverins
"""

import numpy as np
import matplotlib.pyplot as plt

from trace_analysis.mapping.icp import icp
from trace_analysis.mapping.icp_nonrigid import icp_nonrigid
from trace_analysis.coordinate_transformations import transform
from trace_analysis.image_adapt.polywarp import polywarp, polywarp_apply #required for nonlinear

class Mapping2:
    def __init__(self, source = None, destination = None, method = None,
                 transformation_type = 'linear', initial_translation = None):
        self.source = source
        self.destination = destination
        self.method = method
        self.transformation_type = transformation_type
        self.transformation = None
        self.initial_translation = initial_translation
        self.transformation_inverse=None

        if (source is not None) and (destination is not None):
            if self.method is None: self.method = 'icp'
            self.perform_mapping()

#    @property
#    def transformation_inverse(self):
#        return np.linalg.inv(self.transformation)

    @property
    def transform_source_to_destination(self):
        return self.transform_coordinates(self.source)

    def perform_mapping(self):
        print(self.transformation_type)
        if self.method == 'icp': #icp should be default
            self.transformation, distances, iterations, self.transformation_inverse = \
            icp(self.source, self.destination, initial_translation=self.initial_translation, transformation_type = self.transformation_type)
           
        elif self.method == 'icp-non-rigid':
            self.transformation, distances, iterations = icp_nonrigid(self.source, self.destination, \
                initial_translation=self.initial_translation, transformation_type = self.transformation_type)
        # elif method == 'manual'         : mapping_manual(source, destination)
        # elif method == 'automatic'      : mapping_automatic(source, destination)
        else: print('Method not found')


    def show_mapping_transformation(self, figure=None):
        if not figure: figure = plt.figure()
        destination_from_source = self.transform_coordinates(self.source)

        axis = figure.gca()

        axis.scatter(self.source[:, 0], self.source[:, 1], c='g')
        axis.scatter(self.destination[:, 0], self.destination[:, 1], c='r')
        axis.scatter(destination_from_source[:, 0], destination_from_source[:, 1], c='y')

    def transform_coordinates(self, coordinates, inverse = False):
<<<<<<< HEAD
        if self.transformation is None:
            print('Transformation matrix not found')
=======
        print(self.transformation)########################################
>>>>>>> fcd61885
        if self.transformation_type == 'linear':
            if inverse is False: return transform(coordinates, self.transformation)
            elif inverse is True: return transform(coordinates, self.transformation_inverse)

        elif self.transformation_type == 'nonlinear':
            if inverse is False: return polywarp_apply(self.transformation[0],self.transformation[1],coordinates)
            elif inverse is True: return polywarp_apply(self.transformation_inverse[0],self.transformation_inverse[1],coordinates)  
        else: print('Transformation type not found')
        #still to make nonlinear?? or use polywarp_apply    
        
        #    if inverse is False: return 
#=======
#        elif self.transformation_type=='nonlinear' : #still to be tested
#            from trace_analysis.image_adapt.polywarp import polywarp, polywarp_apply
#            if inverse is False: return polywarp_apply(self.transformation[0], self.transformation[1], coordinates)
#            elif inverse is True: 
#                 destinate=polywarp_apply(self.transformation[0], self.transformation[1], coordinates)
#                 kx, ky = polywarp(coordinates[0],coordinates[1],\
#                              destinate[0],destinate[1]) 
#                 return polywarp_apply(kx,ky, coordinates)
#                 
#        #still to make nonlinear?? or use polywarp_apply    
#        else: print('Transformation not found')
##            
#>>>>>>> da2376d467064b10880c3b6b836b42c93f56e740


# from trace_analysis.icp_nonrigid import icp_nonrigid
# from trace_analysis.image_adapt.polywarp import polywarp_apply
# kx, ky, distances, i = icp_nonrigid(donor,acceptor, tolerance=0.00000001, max_iterations=50)
# acceptor_calculated = polywarp_apply(kx, ky, donor)<|MERGE_RESOLUTION|>--- conflicted
+++ resolved
@@ -61,12 +61,7 @@
         axis.scatter(destination_from_source[:, 0], destination_from_source[:, 1], c='y')
 
     def transform_coordinates(self, coordinates, inverse = False):
-<<<<<<< HEAD
-        if self.transformation is None:
-            print('Transformation matrix not found')
-=======
-        print(self.transformation)########################################
->>>>>>> fcd61885
+        print(self.transformation)
         if self.transformation_type == 'linear':
             if inverse is False: return transform(coordinates, self.transformation)
             elif inverse is True: return transform(coordinates, self.transformation_inverse)
