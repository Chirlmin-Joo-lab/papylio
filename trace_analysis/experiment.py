# -*- coding: utf-8 -*-
"""
Created on Fri Sep 14 15:24:46 2018

@author: ivoseverins
"""
# Use the following lines on Mac
# from sys import platform
# if platform == "darwin":
#     from matplotlib import use
#     use('WXAgg')

import os  # Miscellaneous operating system interfaces - to be able to switch from Mac to Windows
from pathlib import Path  # For efficient path manipulation
import yaml
import numpy as np
# import matplotlib
# matplotlib.use('WXAgg')

import matplotlib.pyplot as plt  # Provides a MATLAB-like plotting framework
import xarray as xr
import pandas as pd

from trace_analysis.file import File
# from trace_analysis.molecule import Molecules
from trace_analysis.plotting import histogram
# from trace_analysis.plugin_manager import PluginManager
# from trace_analysis.plugin_manager import PluginMetaClass
from trace_analysis.plugin_manager import plugins

import re  # Regular expressions
import warnings


# import matplotlib.pyplot as plt #Provides a MATLAB-like plotting framework
# import itertools #Functions creating iterators for efficient looping
# np.seterr(divide='ignore', invalid='ignore')
# import pandas as pd
# from threshold_analysis_v2 import stepfinder
# import pickle

@plugins
class Experiment:
    """ Main experiment class

    Class containing all the files in an experiment.
    In fact it can contain any collection of files.

    .. warning:: Only works with one or two channels.

    Attributes
    ----------
    name : str
        Experiment name based on the name of the main folder
    main_path : str
        Absolute path to the main experiment folder
    files : list of :obj:`File`
        Files
    import_all : bool
        If true, then all files in the main folder are automatically imported. \n
        If false, then files are detected, but not imported.
    """

    def __init__(self, main_path, channels=['g', 'r'], import_all=True):
        """Init method for the Experiment class

        Loads config file if it locates one in the main directory, otherwise it exports the default config file to the main directory.
        Scans all directory in the main directory recursively and imports all found files (if import_all is set to `True`).

        Parameters
        ----------
        main_path : str
            Absolute path to the main experiment folder
        channels : list of str
            Channels used in the experiment
        import_all : bool
            If true, then all files in the main folder are automatically imported. \n
            If false, then files are detected, but not imported.
        """

        self.name = os.path.basename(main_path)
        self.main_path = Path(main_path).absolute()
        self.files = list()
        self.import_all = import_all

        self._channels = np.atleast_1d(np.array(channels))
        self._number_of_channels = len(channels)
        self._pairs = [[c1, c2] for i1, c1 in enumerate(channels) for i2, c2 in enumerate(channels) if i2 > i1]

        # Load custom config file or otherwise load the default config file
        if self.main_path.joinpath('config.yml').is_file():
            self.import_config_file()
        else:
            with Path(__file__).with_name('default_configuration.yml').open('r') as yml_file:
                self.configuration = yaml.load(yml_file, Loader=yaml.SafeLoader)
            try:
                self.export_config_file()
            except:
                FileNotFoundError
                pass

        os.chdir(main_path)

        file_paths = self.find_file_paths()
        self.add_files(file_paths)

        print('\nInitialize experiment: \n' + str(self.mainPath))

    def __repr__(self):
        return (f'{self.__class__.__name__}({self.name})')

    @property
    def channels(self):
        """list of str : Channels used in the experiment.

        Setting the channels will automatically update pairs.
        """
        return self._channels

    @channels.setter
    def channels(self, channels):
        self._channels = np.atleast_1d(np.array(channels))
        self._number_of_channels = len(channels)
        self._pairs = [[c1, c2] for i1, c1 in enumerate(channels) for i2, c2 in enumerate(channels) if i2 > i1]

    @property
    def number_of_channels(self):
        """int : Number of channels used in the experiment (read-only)"""
        return self._number_of_channels

    @property
    def pairs(self):
        """list of list of str : List of channel pairs"""
        return self._pairs

    @property
    def molecules(self):
        """list of Molecule : List of all molecules in the experiment"""
        return Molecules.sum([file.molecules for file in self.files])

    @property
    def selectedFiles(self):
        """list of File : List of selected files"""
        return [file for file in self.files if file.isSelected]

    @property
    def selectedMoleculesInSelectedFiles(self):
        """list of Molecule : List of selected molecules in selected files"""
        return [molecule for file in self.selectedFiles for molecule in file.selectedMolecules]

    @property
    def selectedMoleculesInAllFiles(self):
        """list of Molecule : List of selected molecules in all files"""
        return [molecule for file in self.files for molecule in file.selectedMolecules]

    @property
    def mapping_file(self):
        for file in self.files:
            if file.is_mapping_file:
                return file

    @property
    def nc_file_paths(self):
        return [file.relativeFilePath.with_suffix('.nc') for file in self.files if '.nc' in file.extensions]

    def import_config_file(self):
        """Import configuration file from main folder into the configuration property."""
        with self.main_path.joinpath('config.yml').open('r') as yml_file:
            self.configuration = yaml.load(yml_file, Loader=yaml.SafeLoader)

    def export_config_file(self):
        """Export from the configuration property into the configuration file in main folder"""
        with self.main_path.joinpath('config.yml').open('w') as yml_file:
            yaml.dump(self.configuration, yml_file, sort_keys=False)

    def find_file_paths(self):
        """Find unique files in all subfolders and add them to the experiment

        Get all files in all subfolders of the main_path and remove their suffix (extensions), and add them to the experiment.

        Note
        ----
        Non-relevant files are excluded e.g. files with underscores or 'Analysis' in their name, or files with dat, db,
        ini, py and yml extensions.

        Note
        ----
        Since sifx files made using spooling are all called 'Spooled files' the parent folder is used as file instead of the sifx file

        """

        file_paths = [p.relative_to(self.main_path).with_suffix('') for p in self.main_path.glob('**/*')
                      if (
                          # Use only files
                              p.is_file() &
                              # Exclude stings in filename
                              all(name not in p.with_suffix('').name for name in
                                  self.configuration['files']['excluded_names']) &
                              # Exclude strings in path
                              all(path not in str(p.relative_to(self.main_path).parent) for path in
                                  self.configuration['files']['excluded_paths']) &
                              # Exclude hidden folders
                              ('.' not in [s[0] for s in p.parts]) &
                              # Exclude file extensions
                              (p.suffix[1:] not in self.configuration['files']['excluded_extensions'])
                      )
                      ]

        for i, file_path in enumerate(file_paths):
            if (file_path.name == 'Spooled files'):
                file_path[i] = file_path[i].parent

        unique_file_paths = np.unique(file_paths)

        return unique_file_paths

    def add_files(self, file_paths):
        for file_path in file_paths:
            self.add_file(file_path)

        for file in self.files:
            if file.mapping is not None:
                file.use_mapping_for_all_files()
                break

    def add_file(self, relativeFilePath):
        """Add a file to the experiment

        Add the file to the experiment only if the file object has found and imported relevant extensions .
        If the file is already present in experiment, then try to find and import new extensions.

        Parameters
        ----------
        relativeFilePath : pathlib.Path or str
            Path with respect to the main experiment path

        """
        relativeFilePath = Path(relativeFilePath)

        # if there is no extension, add all files with the same name with all extensions
        # if there is an extension just add that file if the filename is the same

        # Test whether file is already in experiment
        for file in self.files:
            if file.relativeFilePath == relativeFilePath:
                file.findAndAddExtensions()
                break
        else:
            new_file = File(relativeFilePath, self)
            if new_file.extensions:
                self.files.append(new_file)

    def histogram(self, axis=None, bins=100, parameter='E', molecule_averaging=False,
                  fileSelection=False, moleculeSelection=False, makeFit=False, export=False, **kwargs):
        """FRET histogram of all molecules in the experiment or a specified selection

        Parameters
        ----------
        axis : matplotlib.axis
            Axis to use for histogram plotting
        bins : int
            Number of bins
        parameter : str
            Parameter to be used for histogram I or E
        molecule_averaging : bool
            If True an time average of the trace is used
        fileSelection : bool
            If True the histogram is made only using selected files.
        moleculeSelection : bool
            If True the histogram is made only using selected molecules.
        makeFit : bool
            If True perform Gaussian fitting.
        export : bool
            If True the graph is exported.
        **kwargs
            Arbitrary keyword arguments.

        """
        # files = [file for file in exp.files if file.isSelected]
        # files = self.files

        if (fileSelection & moleculeSelection):
            molecules = [molecule for file in self.selectedFiles for molecule in file.selectedMolecules]
        elif (fileSelection & (not moleculeSelection)):
            molecules = [molecule for file in self.selectedFiles for molecule in file.molecules]
        elif ((not fileSelection) & moleculeSelection):
            molecules = [molecule for file in self.files for molecule in file.selectedMolecules]
        else:
            molecules = [molecule for file in self.files for molecule in file.molecules]

        histogram(molecules, axis=axis, bins=bins, parameter=parameter, molecule_averaging=molecule_averaging,
                  makeFit=makeFit, collection_name=self, **kwargs)
        if export: plt.savefig(self.main_path.joinpath(f'{self.name}_{parameter}_histogram').with_suffix('.png'))

    def boxplot_number_of_molecules(self):
        """Boxplot of the number of molecules in each file"""
        fig, ax = plt.subplots(figsize=(8, 1.5))
        pointCount = [len(file.molecules) for file in self.files]
        plt.boxplot(pointCount, vert=False, labels=[''], widths=(0.8))
        plt.xlabel('Count')
        plt.title('Molecules per file')
        plt.tight_layout()

        fig.savefig(self.main_path.joinpath('number_of_molecules.pdf'), bbox_inches='tight')
        fig.savefig(self.main_path.joinpath('number_of_molecules.png'), bbox_inches='tight')

    def select(self):
        """Simple method to look through all molecules in the experiment

        Plots a molecule. If enter is pressed the next molecule is shown.

        """
        for molecule in self.molecules:
            molecule.plot()
            input("Press enter to continue")

<<<<<<< HEAD
    def print_files(self):
        for i, file in enumerate(self.files):
            print(f"{i:3d}.  {file.relativeFilePath}")
=======
    def plot_trace(self, files=None, query={}):
        from trace_analysis.trace_plot import TraceAnalysisFrame
        import wx

        if files is None:
            files = self.files

        file_paths = [file.relativeFilePath.with_suffix('.nc') for file in files if '.nc' in file.extensions]

        with xr.open_mfdataset(file_paths, concat_dim='molecule', combine='nested') as ds:
            ds_sel = ds.query(query)  # HJ1_WT, HJ7_G116T
            app = wx.App(False)
            # app = wit.InspectableApp()
            frame = TraceAnalysisFrame(None, ds_sel, "Sample editor")
            # frame.molecules = exp.files[1].molecules
            # print('test')
            # import wx.lib.inspection
            # wx.lib.inspection.InspectionTool().Show()
            app.MainLoop()
>>>>>>> 9281b1e7
<|MERGE_RESOLUTION|>--- conflicted
+++ resolved
@@ -314,11 +314,10 @@
             molecule.plot()
             input("Press enter to continue")
 
-<<<<<<< HEAD
     def print_files(self):
         for i, file in enumerate(self.files):
             print(f"{i:3d}.  {file.relativeFilePath}")
-=======
+
     def plot_trace(self, files=None, query={}):
         from trace_analysis.trace_plot import TraceAnalysisFrame
         import wx
@@ -337,5 +336,4 @@
             # print('test')
             # import wx.lib.inspection
             # wx.lib.inspection.InspectionTool().Show()
-            app.MainLoop()
->>>>>>> 9281b1e7
+            app.MainLoop()