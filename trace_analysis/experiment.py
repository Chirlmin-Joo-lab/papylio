--- conflicted
+++ resolved
@@ -42,7 +42,6 @@
 
 @plugins
 class Experiment:
-<<<<<<< HEAD
     # plugins = []
     # _plugin_mixin_class = None
     #
@@ -57,8 +56,6 @@
     #     else:
     #         return super().__new__(cls._plugin_mixin_class)
 
-    def __init__(self, mainPath, colours = ['g','r'], import_all = True):
-=======
     """ Main experiment class
 
     Class containing all the files in an experiment.
@@ -95,7 +92,7 @@
             If true, then all files in the main folder are automatically imported. \n
             If false, then files are detected, but not imported.
         """
->>>>>>> ad3d4c62
+
         self.name = os.path.basename(mainPath)
         self.mainPath = Path(mainPath).absolute()
         self.files = list()
