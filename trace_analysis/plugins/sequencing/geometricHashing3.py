--- conflicted
+++ resolved
@@ -215,14 +215,8 @@
                 match = Mapping2(source=source, destination=self.destinations[destination_index], method='Geometric hashing',
                                  transformation_type='linear', initial_transformation=None)
                 match.transformation = found_transformation
-<<<<<<< HEAD
                 match.transformation_inverse = AffineTransform(matrix=found_transformation._inv_matrix)
                 # match.calculate_inverse_transformation()
-=======
-                # match.calculate_inverse_transformation()
-                match.transformation_inverse = AffineTransform(found_transformation._inv_matrix)
-                # match.destination_index = destination_index
->>>>>>> 592a35fa
                 match.destination_index = destination_index
                 match.initial_transformation = self.initial_source_transformation
                 match.source_vertices = self.source_vertices
@@ -269,25 +263,6 @@
 
 
 if __name__ == '__main__':
-<<<<<<< HEAD
-    source = np.loadtxt(r'D:\SURFdrive\Promotie\Code\Python\traceAnalysis\trace_analysis\plugins\sequencing\Test pointset\source.txt')
-    # source = np.loadtxt(r'D:\SURFdrive\Promotie\Code\Python\traceAnalysis\trace_analysis\plugins\sequencing\source3.txt')
-    destination1 = np.loadtxt(r'D:\SURFdrive\Promotie\Code\Python\traceAnalysis\trace_analysis\plugins\sequencing\Test pointset\destination.txt')
-    # destination2 = np.loadtxt(r'D:\SURFdrive\Promotie\Code\Python\traceAnalysis\trace_analysis\plugins\sequencing\destination2.txt')
-    destinations = [destination1]#, destination2]
-
-    initial_magnification = np.array([ 3.67058194, -3.67058194])
-    initial_rotation = 0.6285672733195177 # degrees
-
-    initial_source_transformation = AffineTransform(matrix=None, scale=initial_magnification,
-                                                    rotation=initial_rotation/360*np.pi*2,
-                                                    shear=None, translation=None)
-    source_vertices = np.array([[256,   0], [512,   0], [512, 512], [256, 512]])
-
-    ht = GeometricHashTable(destinations, source_vertices, initial_source_transformation=initial_source_transformation)
-
-    match = ht.query(source, 15)
-=======
     # # source = np.loadtxt(r'D:\SURFdrive\Promotie\Code\Python\traceAnalysis\trace_analysis\plugins\sequencing\source.txt')
     # source = np.loadtxt(r'D:\SURFdrive\Promotie\Code\Python\traceAnalysis\trace_analysis\plugins\sequencing\source3.txt')
     # destination1 = np.loadtxt(r'D:\SURFdrive\Promotie\Code\Python\traceAnalysis\trace_analysis\plugins\sequencing\destination.txt')
@@ -342,5 +317,4 @@
 
     test = ht.query(source, distance, alpha, sigma, K_threshold)
     if test:
-        test.show_mapping_transformation()
->>>>>>> 592a35fa
+        test.show_mapping_transformation()