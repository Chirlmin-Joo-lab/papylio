--- conflicted
+++ resolved
@@ -6,11 +6,7 @@
 from pathlib import Path
 from skimage.transform import AffineTransform
 import pandas as pd
-<<<<<<< HEAD
-
-=======
 import xarray as xr
->>>>>>> 9281b1e7
 # from trace_analysis.experiment import Experiment
 # from trace_analysis.file import File
 from trace_analysis.mapping.geometricHashing import SequencingDataMapping
@@ -139,22 +135,14 @@
             stage_to_tile_mapping.direct_match('linear')
             stage_to_tile_mapping.tile = tile.number
 
-<<<<<<< HEAD
-            stage_to_tile_mapping.save(self.mainPath.joinpath(f'stage_to_tile_{tile.number}.mapping'))
-=======
             stage_to_tile_mapping.save(self.main_path.joinpath(f'stage_to_tile_{tile.number}.mapping'))
->>>>>>> 9281b1e7
             self.stage_to_sequencing_mappings.append(stage_to_tile_mapping)
 
     def show_stage_to_sequencing_mappings(self):
         for mapping in self.stage_to_sequencing_mappings:
             if mapping is not None:
                 mapping.show_mapping_transformation(source_colour='forestgreen', destination_colour='k',
-<<<<<<< HEAD
-                                                    save_path=self.mainPath)
-=======
                                                     save_path=self.main_path)
->>>>>>> 9281b1e7
 
     def tile_boundaries_in_stage_coordinates(self):
         # TODO: Use real tile boundaries here
@@ -382,9 +370,8 @@
         tile_selection = np.array([self.movie.stage_coordinates > boundaries[:, :, 0],
                                    self.movie.stage_coordinates < boundaries[:, :, 1]])
         tile_index = np.where(np.all(tile_selection, axis=(0, 2)))[0][0]
-<<<<<<< HEAD
-
-        source_vertices = self.movie.channel_vertices(channel)
+
+        source_vertices = self.movie.channels[channel].vertices
         source_vertices_in_stage_coordinates = \
             self.movie.stage_coordinates + np.flip(source_vertices * self.movie.pixel_size, axis=1)
 
@@ -423,52 +410,8 @@
 
         def interpolate(coordinates):
             coordinates = np.vstack([coordinates, coordinates[0]])
-            return np.linspace(coordinates, np.roll(coordinates, -1, axis=0)).reshape(-1,2, order='F')
-
-=======
-
-        source_vertices = self.movie.channels[channel].vertices
-        source_vertices_in_stage_coordinates = \
-            self.movie.stage_coordinates + np.flip(source_vertices * self.movie.pixel_size, axis=1)
-
-
-        source_vertices_in_sequencing_coordinates = \
-            self.experiment.stage_to_sequencing_mappings[tile_index]\
-                .transform_coordinates(source_vertices_in_stage_coordinates)
-
-        match = Mapping2(source_vertices, source_vertices_in_sequencing_coordinates, transformation_type='linear')
-        match.direct_match()
-        match.source_vertices = source_vertices
-        match.destination_vertices = np.array([[1720, 1330], [29720, 1330], [29720, 29330], [1720, 29330]]) # Tile coordinate bounds MiSeq
-        match.tile = self.experiment.sequencing_data_for_mapping.tiles[tile_index].number
-        match.channel = channel
-
-        match.source = self.coordinates_from_channel(channel)
-        match.destination = self.experiment.sequencing_data_for_mapping.tiles[tile_index].coordinates
-
-        self.sequencing_match = match
-        if show:
-            self.plot_sequencing_match()
-        if save:
-            self.export_sequencing_match()
-
-
-    def get_sequencing_data_for_file(self): #, margin=10):
-
-        # sequencing_coordinates_in_image = \
-        #     self.sequencing_match.transform_coordinates(self.experiment.sequencing_data.coordinates, inverse=True)
-        # coordinate_selection = \
-        #     pth.Path(self.sequencing_match.source_vertices).contains_points(sequencing_coordinates_in_image)
-        #
-        # self.sequencing_data = \
-        #     self.experiment.sequencing_data.get_selection(tile=self.sequencing_match.tile,
-        #                                                   boolean_selection=coordinate_selection)
-
-        def interpolate(coordinates):
-            coordinates = np.vstack([coordinates, coordinates[0]])
             return np.linspace(coordinates, np.roll(coordinates, -1, axis=0)).reshape(-1, 2, order='F')
 
->>>>>>> 9281b1e7
         source_vertices_interpolated = interpolate(self.sequencing_match.source_vertices)
         destination_vertices_interpolated = self.sequencing_match.transform_coordinates(source_vertices_interpolated)
         self.sequencing_data = \
@@ -505,11 +448,6 @@
 
         cum_selection = np.cumsum(selection)-1
 
-<<<<<<< HEAD
-        for molecule_index, sequence_index, distance in zip(molecule_indices, sequence_indices, distances):
-            self.molecules[molecule_index].sequence_index = np.argmax(cum_selection == sequence_index)
-            self.molecules[molecule_index].distance_to_sequence = distance
-=======
         # for molecule_index, sequence_index, distance in zip(molecule_indices, sequence_indices, distances):
         #     self.molecules[molecule_index].sequence_index = np.argmax(cum_selection == sequence_index)
         #     self.molecules[molecule_index].distance_to_sequence = distance
@@ -542,7 +480,6 @@
 
         # Engine netcdf4 has some locking problems.
         sequencing_dataset.to_netcdf(self.relativeFilePath.with_suffix('.nc'), engine='h5netcdf', mode='a')
->>>>>>> 9281b1e7
 
     def use_sequences_as_molecules(self):
         self.molecules = []
@@ -613,11 +550,8 @@
 
 
 class Molecule:
-<<<<<<< HEAD
-=======
     slots = 'sequence_index'
 
->>>>>>> 9281b1e7
     def __init__(self, *args, **kwargs):
         super().__init__(*args, **kwargs)
 
