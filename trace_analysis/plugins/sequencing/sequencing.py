--- conflicted
+++ resolved
@@ -521,24 +521,18 @@
 
 
 class Molecule:
-<<<<<<< HEAD
-=======
     slots = 'sequence_index'
 
->>>>>>> b67eb9b1
     def __init__(self, *args, **kwargs):
         super().__init__(*args, **kwargs)
 
         self.sequence_index = None
 
-<<<<<<< HEAD
     @property
     def sequence_name(self):
         if self.sequence_index is not None:
             return self.file.sequencing_data.name[self.sequence_index]
 
-=======
->>>>>>> b67eb9b1
     @property
     def sequence(self):
         if self.sequence_index is not None:
