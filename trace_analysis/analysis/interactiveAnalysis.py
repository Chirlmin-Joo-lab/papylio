--- conflicted
+++ resolved
@@ -52,12 +52,7 @@
             self.fig = self.canvas.figure
             self.axes = self.fig.subplots(2, 1, sharex=True)
 
-
-<<<<<<< HEAD
         self.axes[0].set_ylim((-50, 1500))  # Det default intensity limits
-=======
-        self.axes[0].set_ylim((-20, 500))  # Set default intensity limits
->>>>>>> b8c439a1
         self.axes[0].set_ylabel("intensity (a.u)\n")
         self.axes[1].set_ylim((-0.1,1.1))  # Set default fret limits
         self.axes[1].set_xlabel("time (s)")
@@ -386,7 +381,7 @@
                                                        'Iroff', 'Igoff', 'Imin'],
                                               dtype=object)
             # Molecule is automatically selected if steps are indicated
-            # self.mol.isSelected = True
+            self.mol.isSelected = True
             # turn the kon matrix into a flat string
             kon = [f'{int(i)}' for i in self.mol.kon_boolean.flatten()]
             kon = ''.join(kon)
