# -*- coding: utf-8 -*-
"""
Created on Mon Oct 28 11:32:58 2019

@author: ikatechis
"""

import os
import numpy as np
import sys
import pandas as pd
import matplotlib.pyplot as plt
import seaborn as sns

if __name__ == '__main__':
    import SAfitting
    import common_PDF
else:
    from trace_analysis.analysis import SAfitting
    from trace_analysis.analysis import common_PDF
# import SAfitting
sns.set(style="ticks")
sns.set_color_codes()


def analyze(dwells_data, dataset_name, dist, configuration):
    conf = configuration
    # find the Tmax until which data is selected
    d = apply_config_to_data(dwells_data, dist, conf)
    figures = []
    fit_data = []
    keys_with_data = []  # keys refer to 'red', 'green', 'total', 'FRET'
    for key in d.keys():
        if d[key].empty:  # check if the dataframe is empty
            print(f'{dist} dataFrame for {key} is empty')
            continue
        dwells = d[key].loc[:,dist].values
        dwells = dwells[dwells>0]
        idw_small = dwells<0.3
        dwells[idw_small] = 0.3
        print(np.size(dwells), 'dwells selected')
        print(np.where(idw_small)[0], 'too small dwells')
        if conf['FitBool']:
            fit_res = fit(dwells, model=conf['model'], dataset_name=dataset_name,
                          Nfits=int(conf['Nfits']),
                          include_over_Tmax=conf['TmaxBool'],
                          bootstrap=conf['BootBool'],
                          boot_repeats=int(conf['BootRepeats']))
            fit_data.append(fit_res)
        else:
            fit_res = None
        print(f'plotting {key} {dist}')
        figure = plot(dwells, dataset_name, dist, trace=key, binsize=conf['binsize'],
                      scale=conf['scale'], style=conf['PlotType'],
                      fit_result=fit_res)
        figures.append(figure)
        keys_with_data.append(key)

    if fit_data != []:
        fit_data = pd.concat(fit_data, axis=1, keys=keys_with_data)
    return dwells, figures, fit_data

def fit(dwells, model='1Exp', dataset_name='Dwells', Nfits=1,
        include_over_Tmax=True, bootstrap=True, boot_repeats=100):

    if model == '1Exp+2Exp':
        fit_result = []
        for model in ['1Exp', '2Exp']:
            result, boots = SAfitting.fit(dwells, model, dataset_name, Nfits,
                                   include_over_Tmax, bootstrap, boot_repeats)
            fit_result.append(result)
        fit_result = pd.concat(fit_result, axis=1, ignore_index=True)
        return fit_result

    fit_result, boots = SAfitting.fit(dwells, model, dataset_name, Nfits, include_over_Tmax,
                                  bootstrap, boot_repeats)
    # print(fit_result)
    return fit_result


def plot(dwells, name, dist='offtime', trace='red', binsize='auto', scale='log',
         style='dots', color='from_trace', fit_result=None):

    if fit_result is not None:
        if fit_result.Ncut[0] > 0:
<<<<<<< HEAD
            Tmax = dwells.max() - 5
            dwells = dwells[dwells < Tmax]

    try:
        bsize = float(binsize)
#        if scale == 'Log-Log':
#            bin_edges = np.logspace(np.log10(min(dwells)), np.log10(max(dwells) + bsize))#, np.log10(bsize))
        if scale == 'Log-Log':
            bin_edges = min(dwells)*10**(np.arange(0, max(dwells) + bsize, bsize))
            i_bin = np.where(bin_edges <= max(dwells) + bsize)[0]
            i_binend = int(i_bin.max()+1)
            bin_edges = np.concatenate((bin_edges[i_bin], [bin_edges[i_binend]]))
            print('logbins', bin_edges)
=======
            Tcut = dwells.max() - 5  # 5 sec is kind of arbitrary here
            dwells = dwells[dwells < Tcut]

    try:
        bsize = float(binsize)
        if scale == 'Log-Log':
            bin_edges = 10**(np.arange(np.log10(min(dwells)), np.log10(max(dwells)) + bsize, bsize))
>>>>>>> 27d1925b
        else:
            bin_edges = np.arange(min(dwells), max(dwells) + bsize, bsize)
    except ValueError:
        if binsize == 'Auto':
            binsize = 'auto'
        bin_edges = binsize

    values, bins = np.histogram(dwells, bins=bin_edges, density=True)
<<<<<<< HEAD
    if scale == 'Log-Log':
        centers = (bins[1:] * bins[:-1])**0.5  # geometric mean of bin edges
    else:
        centers = (bins[1:] + bins[:-1]) / 2.0

    # combine bins until it contains at least one data point (for log plots)
=======

    # Determine position of bins
    if scale == 'Log-Log':
        centers = (bins[1:] * bins[:-1])**0.5  # geometric average of bin edges
    else:
        centers = (bins[1:] + bins[:-1]) / 2.0

    # combine bins until they contain at least one data point (for y-log plots)
>>>>>>> 27d1925b
    if scale in ['Log', 'Log-Log']:
        izeros = np.where(values == 0)[0]
        print('izeros', izeros)
        j = 0
        while j < len(izeros):
            i = j
            j += 1
            while j < len(izeros) and izeros[j] - izeros[j-1] == 1:
                j += 1
            print('jstart ', izeros[i])
            print('jend ', izeros[i]+(j-i))
            print('values ', values[izeros[i]:(izeros[i]+j-i+1)])
            print('mean value', np.sum(values[izeros[i]:(izeros[i]+j-i+1)])/(j-i+1))
            values[izeros[i]:(izeros[i]+j-i+1)] = np.sum(values[izeros[i]:(izeros[i]+j-i+1)])/(j-i+1)

    fig = plt.figure(f'Histogram {trace} {dist}s {name}', figsize=(4, 3), dpi=200)

    if color == 'from_trace':
        if dist == 'offtime':
            color = 'r'*(trace == 'red') + 'g'*(trace == 'green') + \
                    'b'*(trace == 'FRET') + 'sandybrown'*(trace == 'total')
        if dist == 'ontime':
            color = 'firebrick'*(trace == 'red') + 'olive'*(trace == 'green') + \
                    'darkviolet'*(trace == ' FRET') + 'saddlebrown'*(trace == 'total')
    label = f'{dist} pdf, N={dwells.size}'
    if style == 'dots':
        plt.plot(centers, values, '.', color=color, label=label)
    if style == 'bars':
        plt.bar(centers, values, color=color, label=label,
                width=(bins[1] - bins[0]))
    if style == 'line':
        plt.plot(centers, values, '-', lw=2, color=color, label=label)

    if fit_result is not None:
        if fit_result.model[0] == '1Exp':
            tau = fit_result.value[0]
            error = fit_result.error[0]
            Ncut = fit_result.Ncut[0]
            print(f'plotting 1Exp fit')
            time, fit = common_PDF.Exp1(tau,
<<<<<<< HEAD
                                        Tmax=centers[-1])
            label = f'\n tau={tau:.1f}'
            if error != 0:
                label += f'$\pm$ {error:.1f}'
=======
                                        Tmax=centers[-1]+(bins[1]-bins[0])/2)
            label = f'\n tau={tau:.1f}'
            if error != 0:
                label += f'$\pm$ {error:.1f}'
#            plt.plot(time, fit, color='r', label=f'1expFit, Ncut={int(Ncut)} \n {label}')
>>>>>>> 27d1925b

        elif fit_result.model[0] == '2Exp':
            p, errp = fit_result.value[0], fit_result.error[0]
            tau1, err1 = fit_result.value[1], fit_result.error[1]
            tau2, err2 = fit_result.value[2], fit_result.error[2]
            Ncut = fit_result.Ncut[0]
            print(fit_result)
            print(f'errors: ', errp, err1, err2)
            time, fit = common_PDF.Exp2(p, tau1, tau2, Tmax=centers[-1])
            label = f'\n p={p:.2f}, tau1={tau1:.1f}, tau2={int(tau2)}'
<<<<<<< HEAD
        if fit_result.Ncut[0] > 0:
            label = f', Ncut={int(fit_result.Ncut[0])}' +label
#        plt.plot(time, fit, color='r', label=f'{fit_result.model[0]}fit, Ncut={int(fit_result.Ncut[0])} \n {label}')
=======
#            plt.plot(time, fit, color='r', label=f'2expFit, Ncut={int(Ncut)} \n {label}')

        elif fit_result.model[0] == '3Exp':
            p1, errp1 = fit_result.value[0], fit_result.error[0]
            p2, errp2 = fit_result.value[1], fit_result.error[1]
            tau1, err1 = fit_result.value[2], fit_result.error[2]
            tau2, err2 = fit_result.value[3], fit_result.error[3]
            tau3, err3 = fit_result.value[4], fit_result.error[4]
            Ncut = fit_result.Ncut[0]
            print(fit_result)
            print(f'errors: ', errp1, errp2, err1, err2, err3)
            time, fit = common_PDF.Exp3(p1, p2, tau1, tau2, tau3,
                                        Tmax=centers[-1])
            label = f'\n p1={p1:.2f}, p2={p2:.2f}, tau1={tau1:.1f}, tau2={int(tau2)}, tau3={int(tau3)}'
#            plt.plot(time, fit, color='r', label=f'3expFit, Ncut={int(Ncut)} \n {label}')

        if fit_result.Ncut[0] > 0:
            label = f', Ncut={int(Ncut)}' + label

>>>>>>> 27d1925b
        plt.plot(time, fit, color='r', label=f'{fit_result.model[0]}fit{label}')

    if scale in ['Log', 'Log-Log']:
        plt.yscale('log')

    if scale == 'Log-Log':
        plt.xscale('log')

    plt.legend()
    plt.ylabel('Probability')
    plt.xlabel(f'{dist} (s)')
    # plt.locator_params(axis='y', nbins=3)
    plt.tight_layout()
    plt.show()
    return fig

def apply_config_to_data(dwells_data, dist, config):
    d = dwells_data
    # Select the requested sides
    side_list = ['l'*bool(config['side']['left']),
               'm'*bool(config['side']['middle']),
               'r'*bool(config['side']['right'])]

    if dist == 'offtime':
        d = d[d.side.isin(side_list)]
    if dist == 'ontime':
        d = d[d.onside.isin(side_list)]
    # apply min, max conditions
    if config['max'] in ['Max', 'max']:
        d = d[d[dist] > float(config['min'])]
    else:
        d = d[d[dist] > float(config['min'])]
        d = d[d[dist] < float(config['max'])]

    data = {}

    for key in config['trace'].keys():
        if config['trace'][key]:
            data[key] = d[d['trace'] == key]
        else:
            pass

    return data


if __name__ == '__main__':
    filename = 'C:/Users/iason/Desktop/traceanalysis/trace_analysis/traces/'
    filename += 'hel0_dwells_data.xlsx'

    data = pd.read_excel(filename, index_col=[0, 1], dtype={'kon' :np.str})
    print(data.shape)
    config = {'trace': {'red': True, 'green': False, 'total': False, 'FRET': False},
         'side': {'left': True, 'middle': True, 'right': True},
         'min': '0', 'max': 'max',
         'scale': 'Normal',
         'PlotType': 'dots',
         'binsize': 'auto',
         'FitBool': True,
         'TmaxBool': False,
         'BootBool': False,
         'model': '2Exp',
         'Nfits': '1',
         'BootRepeats': '5'}

    result = analyze(data, 'test', 'offtime', config)<|MERGE_RESOLUTION|>--- conflicted
+++ resolved
@@ -16,7 +16,7 @@
     import SAfitting
     import common_PDF
 else:
-    from trace_analysis.analysis import SAfitting
+    from trace_analysis.analysis import SAfitting_based_on_Z as SAfitting
     from trace_analysis.analysis import common_PDF
 # import SAfitting
 sns.set(style="ticks")
@@ -34,14 +34,17 @@
         if d[key].empty:  # check if the dataframe is empty
             print(f'{dist} dataFrame for {key} is empty')
             continue
-        dwells = d[key].loc[:,dist].values
-        dwells = dwells[dwells>0]
-        idw_small = dwells<0.3
-        dwells[idw_small] = 0.3
+        dwells = d[key].loc[:, dist].values
+        dwells = dwells[dwells > 0]
         print(np.size(dwells), 'dwells selected')
-        print(np.where(idw_small)[0], 'too small dwells')
         if conf['FitBool']:
-            fit_res = fit(dwells, model=conf['model'], dataset_name=dataset_name,
+            if conf['tcutBool']:
+                dwells, t_cut = Short_time_cutoff(dwells, float(conf['binsize']))
+            else:
+                dwells_fit = dwells
+                t_cut = []
+            fit_res = fit(dwells, model=conf['model'],
+                          dataset_name=dataset_name,
                           Nfits=int(conf['Nfits']),
                           include_over_Tmax=conf['TmaxBool'],
                           bootstrap=conf['BootBool'],
@@ -50,7 +53,8 @@
         else:
             fit_res = None
         print(f'plotting {key} {dist}')
-        figure = plot(dwells, dataset_name, dist, trace=key, binsize=conf['binsize'],
+        figure = plot(dwells, dataset_name, dist, trace=key,
+                      binsize=conf['binsize'], t_cut=t_cut,
                       scale=conf['scale'], style=conf['PlotType'],
                       fit_result=fit_res)
         figures.append(figure)
@@ -59,6 +63,16 @@
     if fit_data != []:
         fit_data = pd.concat(fit_data, axis=1, keys=keys_with_data)
     return dwells, figures, fit_data
+
+
+def Short_time_cutoff(dwells, bsize):
+    bin_edges = 10**(np.arange(np.log10(min(dwells)), np.log10(max(dwells)) + bsize, bsize))
+    values, bins = np.histogram(dwells, bins=bin_edges)
+#    t_cut = bins[np.argmax(values)-2]
+    t_cut = 0.8
+    dwells_cut = dwells[dwells > t_cut]
+    return dwells_cut, t_cut
+
 
 def fit(dwells, model='1Exp', dataset_name='Dwells', Nfits=1,
         include_over_Tmax=True, bootstrap=True, boot_repeats=100):
@@ -72,32 +86,18 @@
         fit_result = pd.concat(fit_result, axis=1, ignore_index=True)
         return fit_result
 
-    fit_result, boots = SAfitting.fit(dwells, model, dataset_name, Nfits, include_over_Tmax,
-                                  bootstrap, boot_repeats)
+    fit_result, boots = SAfitting.fit(dwells, model, dataset_name, Nfits,
+                                   include_over_Tmax, bootstrap, boot_repeats)
     # print(fit_result)
     return fit_result
 
 
-def plot(dwells, name, dist='offtime', trace='red', binsize='auto', scale='log',
-         style='dots', color='from_trace', fit_result=None):
+def plot(dwells, name, dist='offtime', trace='red', binsize='auto',
+         t_cut=[],
+         scale='log', style='dots', color='from_trace', fit_result=None):
 
     if fit_result is not None:
         if fit_result.Ncut[0] > 0:
-<<<<<<< HEAD
-            Tmax = dwells.max() - 5
-            dwells = dwells[dwells < Tmax]
-
-    try:
-        bsize = float(binsize)
-#        if scale == 'Log-Log':
-#            bin_edges = np.logspace(np.log10(min(dwells)), np.log10(max(dwells) + bsize))#, np.log10(bsize))
-        if scale == 'Log-Log':
-            bin_edges = min(dwells)*10**(np.arange(0, max(dwells) + bsize, bsize))
-            i_bin = np.where(bin_edges <= max(dwells) + bsize)[0]
-            i_binend = int(i_bin.max()+1)
-            bin_edges = np.concatenate((bin_edges[i_bin], [bin_edges[i_binend]]))
-            print('logbins', bin_edges)
-=======
             Tcut = dwells.max() - 5  # 5 sec is kind of arbitrary here
             dwells = dwells[dwells < Tcut]
 
@@ -105,7 +105,6 @@
         bsize = float(binsize)
         if scale == 'Log-Log':
             bin_edges = 10**(np.arange(np.log10(min(dwells)), np.log10(max(dwells)) + bsize, bsize))
->>>>>>> 27d1925b
         else:
             bin_edges = np.arange(min(dwells), max(dwells) + bsize, bsize)
     except ValueError:
@@ -113,15 +112,7 @@
             binsize = 'auto'
         bin_edges = binsize
 
-    values, bins = np.histogram(dwells, bins=bin_edges, density=True)
-<<<<<<< HEAD
-    if scale == 'Log-Log':
-        centers = (bins[1:] * bins[:-1])**0.5  # geometric mean of bin edges
-    else:
-        centers = (bins[1:] + bins[:-1]) / 2.0
-
-    # combine bins until it contains at least one data point (for log plots)
-=======
+    values, bins = np.histogram(dwells, bins=bin_edges, density=True) 
 
     # Determine position of bins
     if scale == 'Log-Log':
@@ -130,7 +121,6 @@
         centers = (bins[1:] + bins[:-1]) / 2.0
 
     # combine bins until they contain at least one data point (for y-log plots)
->>>>>>> 27d1925b
     if scale in ['Log', 'Log-Log']:
         izeros = np.where(values == 0)[0]
         print('izeros', izeros)
@@ -148,6 +138,11 @@
 
     fig = plt.figure(f'Histogram {trace} {dist}s {name}', figsize=(4, 3), dpi=200)
 
+#    if t_cut:
+#        t_cut = bins[np.argmax(values)]
+#        y_cut = np.arange(0, max(values), min(values))
+#        plt.plot(t_cut*np.ones(len(y_cut)), y_cut, '-', color='red')
+
     if color == 'from_trace':
         if dist == 'offtime':
             color = 'r'*(trace == 'red') + 'g'*(trace == 'green') + \
@@ -155,7 +150,10 @@
         if dist == 'ontime':
             color = 'firebrick'*(trace == 'red') + 'olive'*(trace == 'green') + \
                     'darkviolet'*(trace == ' FRET') + 'saddlebrown'*(trace == 'total')
+
     label = f'{dist} pdf, N={dwells.size}'
+    if t_cut:
+        label = label + f', tcut={t_cut:.1f}'
     if style == 'dots':
         plt.plot(centers, values, '.', color=color, label=label)
     if style == 'bars':
@@ -170,19 +168,11 @@
             error = fit_result.error[0]
             Ncut = fit_result.Ncut[0]
             print(f'plotting 1Exp fit')
-            time, fit = common_PDF.Exp1(tau,
-<<<<<<< HEAD
+            time, fit = common_PDF.Exp1(tau, Tmin=min(dwells),
                                         Tmax=centers[-1])
             label = f'\n tau={tau:.1f}'
             if error != 0:
                 label += f'$\pm$ {error:.1f}'
-=======
-                                        Tmax=centers[-1]+(bins[1]-bins[0])/2)
-            label = f'\n tau={tau:.1f}'
-            if error != 0:
-                label += f'$\pm$ {error:.1f}'
-#            plt.plot(time, fit, color='r', label=f'1expFit, Ncut={int(Ncut)} \n {label}')
->>>>>>> 27d1925b
 
         elif fit_result.model[0] == '2Exp':
             p, errp = fit_result.value[0], fit_result.error[0]
@@ -191,14 +181,9 @@
             Ncut = fit_result.Ncut[0]
             print(fit_result)
             print(f'errors: ', errp, err1, err2)
-            time, fit = common_PDF.Exp2(p, tau1, tau2, Tmax=centers[-1])
+            time, fit = common_PDF.Exp2(p, tau1, tau2, Tmin=min(dwells),
+                                        Tmax=centers[-1])
             label = f'\n p={p:.2f}, tau1={tau1:.1f}, tau2={int(tau2)}'
-<<<<<<< HEAD
-        if fit_result.Ncut[0] > 0:
-            label = f', Ncut={int(fit_result.Ncut[0])}' +label
-#        plt.plot(time, fit, color='r', label=f'{fit_result.model[0]}fit, Ncut={int(fit_result.Ncut[0])} \n {label}')
-=======
-#            plt.plot(time, fit, color='r', label=f'2expFit, Ncut={int(Ncut)} \n {label}')
 
         elif fit_result.model[0] == '3Exp':
             p1, errp1 = fit_result.value[0], fit_result.error[0]
@@ -210,14 +195,12 @@
             print(fit_result)
             print(f'errors: ', errp1, errp2, err1, err2, err3)
             time, fit = common_PDF.Exp3(p1, p2, tau1, tau2, tau3,
-                                        Tmax=centers[-1])
+                                        Tmin=min(dwells), Tmax=centers[-1])
             label = f'\n p1={p1:.2f}, p2={p2:.2f}, tau1={tau1:.1f}, tau2={int(tau2)}, tau3={int(tau3)}'
-#            plt.plot(time, fit, color='r', label=f'3expFit, Ncut={int(Ncut)} \n {label}')
 
         if fit_result.Ncut[0] > 0:
             label = f', Ncut={int(Ncut)}' + label
 
->>>>>>> 27d1925b
         plt.plot(time, fit, color='r', label=f'{fit_result.model[0]}fit{label}')
 
     if scale in ['Log', 'Log-Log']:
@@ -234,12 +217,13 @@
     plt.show()
     return fig
 
+
 def apply_config_to_data(dwells_data, dist, config):
     d = dwells_data
     # Select the requested sides
     side_list = ['l'*bool(config['side']['left']),
-               'm'*bool(config['side']['middle']),
-               'r'*bool(config['side']['right'])]
+                 'm'*bool(config['side']['middle']),
+                 'r'*bool(config['side']['right'])]
 
     if dist == 'offtime':
         d = d[d.side.isin(side_list)]
