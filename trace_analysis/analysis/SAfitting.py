--- conflicted
+++ resolved
@@ -127,18 +127,11 @@
 def fit(dwells_all, mdl, dataset_name='Dwells', Nfits=1,
         include_over_Tmax=True, bootstrap=False, boot_repeats=0):
     Tmax = dwells_all.max()
-<<<<<<< HEAD
-    if include_over_Tmax is True:
-        Tcut = 300#Tmax - 5
-        dwells = dwells_all[dwells_all < Tcut]
-        Ncut = dwells_all[dwells_all >= Tcut].size
-        print(f'Ncut: {Ncut}')
-=======
     if include_over_Tmax:
         Tmax = Tmax - 5
         dwells = dwells_all[dwells_all < Tmax]
         Ncut = dwells_all[dwells_all >= Tmax].size
->>>>>>> b1569fe4
+        print(f'Ncut: {Ncut}')
     else:
         Ncut = 0
         dwells = dwells_all
@@ -181,8 +174,6 @@
         lwrbnd = [0, 0, 0]
         uprbnd = [1, 2*Tmax, 2*Tmax]
 
-<<<<<<< HEAD
-=======
         # Perform N fits on data using simmulated annealing and select best
         bestvalues, bestNsteps = Best_of_Nfits_sim_anneal(
                                                         dwells, Nfits,
@@ -197,9 +188,8 @@
         if bestvalues[1] > bestvalues[2]:
             bestvalues = [1-bestvalues[0]] + [bestvalues[2], bestvalues[1]]
 
-        error = [0, 0, 0]
+        errors = [0, 0, 0]
         boot_params = np.empty((boot_repeats,3))
->>>>>>> b1569fe4
         # Check if bootstrapping is used
         if bootstrap:
             LLike = np.empty(boot_repeats)
