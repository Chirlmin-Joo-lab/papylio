--- conflicted
+++ resolved
@@ -39,6 +39,7 @@
     Pcut = P1*np.exp(-Tcut/tau1)+(1-P1)*np.exp(-Tcut/tau2)
     return Pi, Pcut
 
+
 def P3expcut(dwells, params, Tcut, Ncut):
     P1, P2, tau1, tau2, tau3 = params
     Pi = P1/tau1*np.exp(-dwells/tau1)+P2/tau2*np.exp(-dwells/tau2) + \
@@ -46,6 +47,16 @@
     Pcut = P1*np.exp(-Tcut/tau1)+P2*np.exp(-Tcut/tau2) + \
         (1 - P1 - P2)*np.exp(-Tcut/tau3)
     return Pi, Pcut
+
+
+def CheckP123(params):
+    P1, P2, tau1, tau2, tau3 = params
+    if P1 + P2 <= 1:
+        stepcheck = True
+    else:
+        stepcheck = False
+    return stepcheck
+
 
 def BIC(dwells, k, LogLike):
     bic = np.log(dwells.size)*k - 2*LogLike
@@ -72,8 +83,9 @@
 
 
 def simulated_annealing(data, objective_function, model, x_initial, lwrbnd,
-                         uprbnd, Tcut, Ncut, Tstart=100.,
-                         Tfinal=0.001, delta1=0.1, delta2=2.5, alpha=0.9):
+                        uprbnd, restraint, Tcut, Ncut, Tstart=100.,
+#                        Tfinal=0.001, delta1=0.1, delta2=2.5, alpha=0.90):
+                        Tfinal=0.001, delta1=0.6, delta2=2.5, alpha=0.90):
     i = 0
     T = Tstart
     step = 0
@@ -86,9 +98,17 @@
         x_trial = np.zeros(len(x))
         x_trial[0] = np.random.uniform(np.max([x[0] - delta1, lwrbnd[0]]),
                                        np.min([x[0] + delta1, uprbnd[0]]))
+#        x_trial[1] = np.random.uniform(np.max([x[1] - delta1, lwrbnd[1]]),
+#                                       np.min([x[1] + delta1, uprbnd[1]]))
         for i in range(1, len(x)):
             x_trial[i] = np.random.uniform(np.max([x[i] - delta2, lwrbnd[i]]),
                                            np.min([x[i] + delta2, uprbnd[i]]))
+        if restraint:
+            stepcheck = restraint(x_trial)
+#            print(x_trial)
+            if stepcheck is False:
+                print('Restraint in action')
+                continue
         x, xstep = Metropolis(objective_function, model, x, x_trial, T, data,
                               Tcut, Ncut, xstep)
 
@@ -106,16 +126,17 @@
 
 
 def Best_of_Nfits_sim_anneal(dwells, Nfits, model, x_initial,
-                             lwrbnd, uprbnd, Tcut, Ncut):
+                             lwrbnd, uprbnd, restraint, Tcut, Ncut):
     # Perform N fits on data using simmulated annealing
     LLike = np.empty(Nfits)
     for i in range(0, Nfits):
         fitdata, xstep = simulated_annealing(data=dwells,
-                                              objective_function=LogLikelihood,
-                                              model=model, x_initial=x_initial,
-                                              lwrbnd=lwrbnd, uprbnd=uprbnd,
-                                              Tcut=Tcut, Ncut=Ncut)
-        # print(f"fit{i} found: {fitdata}")
+                                             objective_function=LogLikelihood,
+                                             model=model, x_initial=x_initial,
+                                             lwrbnd=lwrbnd, uprbnd=uprbnd,
+                                             restraint=restraint,
+                                             Tcut=Tcut, Ncut=Ncut)
+        print(f"fit{i} found: {fitdata}")
         if i == 0:
             fitparam = [fitdata]
             Nsteps = [xstep]
@@ -192,9 +213,9 @@
                                                         x_initial=x_initial,
                                                         lwrbnd=lwrbnd,
                                                         uprbnd=uprbnd,
+                                                        restraint=[],
                                                         Tcut=Tmax,
                                                         Ncut=Ncut)
-
 
         # make sure the fit parameters are ordered from low to high dwelltimes
         if bestvalues[1] > bestvalues[2]:
@@ -250,6 +271,7 @@
         # For 2exp fit the maximum likelihood of the 2exp model is obtained with
         # simulated annealing minimization of -log(ML)
         model = P3expcut
+        restraint = CheckP123
 
         # Set parameters for simmulated annealing
         avg_dwells = np.average(dwells)
@@ -264,6 +286,7 @@
                                                         x_initial=x_initial,
                                                         lwrbnd=lwrbnd,
                                                         uprbnd=uprbnd,
+                                                        restraint=restraint,
                                                         Tcut=Tmax,
                                                         Ncut=Ncut)
 
@@ -310,13 +333,8 @@
         bic = BIC(dwells, len(bestvalues), LogLike)
 
         result_rest = pd.DataFrame({'Tmax': [Tmax], 'Ncut': [Ncut],
-<<<<<<< HEAD
                                     'BootRepeats': [boot_repeats*bootstrap],
-                                    'steps': [bestNsteps]})
-=======
-                               'BootRepeats': [boot_repeats*bootstrap],
-                               'steps': [bestNsteps], 'BIC': bic})
->>>>>>> 27d1925b
+                                    'steps': [bestNsteps], 'BIC': bic})
 
         fit_result = pd.concat([fit_result, result, result_rest], axis=1)
 
