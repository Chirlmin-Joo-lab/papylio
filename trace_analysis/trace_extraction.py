import PIL.ImageFilter
import numpy as np
import xarray as xr
from tqdm import tqdm
import dask_image.ndfilters
import scipy.ndimage

def make_gaussian_mask(size, offsets, sigma=1.291):
    # TODO: Explain calculation in docstring
    # It is to keep the photon number the same after applying the mask.
    # If there is a PSF of N photons, which is nothing but a 2D Gauss function with given sigma and amplitude,
    # the sum of the pixel is N. The idea is that the pixel sum should be the same after applying the mask.
    # The normalization factor is calculated to compensate the amplitude of 2D Gaussian after applying the mask.
    # The normalization factor should be different for different PSF size (i.e. different magnification or setup).
    # So N = sum(mask * (psf_single_photon*N)), and so sum(mask*psf_single_photon)
    # Both the mask and the psf are 2d Gaussians
    import xarray as xr
    roi = xr.DataArray(np.mgrid[0:size,0:size]-size//2, dims=('dimension','y','x'), coords={'dimension': ['y', 'x']})
    masks = np.exp(-((roi - offsets) ** 2).sum('dimension') / sigma**2 / 2).transpose('molecule','channel','y','x')
    psfs_single_photon = masks/masks.sum(dim=('x', 'y'))
    norm_factors = (masks*psfs_single_photon).sum(dim=('x','y'))
    masks = masks/norm_factors
    return masks

<<<<<<< HEAD
=======
    x = np.arange(0, size, 1, float)
    y = x[:, np.newaxis]

    if center is None: center = [size // 2, size //2]
    #
    # mask_IDL = 2.0 * np.exp(- 0.3 * ((x - center[0] - offset[0]) ** 2 + (y - center[0] - offset[1]) ** 2))
    mask = np.exp(-((x - center[0] - offset[0]) ** 2 + (y - center[0] - offset[1]) ** 2) / sigma**2 / 2)
    psf_single_photon = mask/np.sum(mask)
    norm_factor = np.sum(np.multiply(mask, psf_single_photon))
    mask = np.divide(mask, norm_factor)

    ### SHK to del. for debug
    # print(np.sum(np.multiply(mask, psf_single_photon)))
    # import matplotlib.pyplot as plt
    # from mpl_toolkits.mplot3d import Axes3D
    #
    # fig = plt.figure(1101)
    # fig.clf()
    # ax = plt.axes(projection='3d')
    # ax.plot_surface(x, y, mask_IDL)
    # fig = plt.figure(1102)
    # ax = plt.axes(projection='3d')
    # ax.plot_surface(x, y, mask)
    # xx, yy = np.meshgrid(x,y)
    # ax.scatter(xx, yy, mask_IDL, c='k', depthshade=False, alpha=1, s=30)
    # plt.show()
    # fig = plt.figure(1103)
    # ax = plt.axes(projection='3d')
    # ax.plot_surface(x, y, np.subtract(mask_IDL, mask))
    # plt.show()
    ### END of SHK del

    return mask

def extract_trace_values_from_image(image, coordinates, background, twoD_gaussians):  # extract traces
    coordinates = np.atleast_2d(coordinates)

    # Probably indeed better to get this outside of the function, so that it is not redefined every time.
    half_size_Gaussian = len(twoD_gaussians[0]) // 2

    # This should likely be put on a central place in selection of locations
    # coordinates = coordinates[self.is_within_margin(coordinates, edge = None, margin = half_size_Gaussian + 1)]

    coordinates = np.floor(coordinates).astype(int)

    trace_values = np.zeros(len(coordinates))

    for i, coordinate in enumerate(coordinates):
        # First crop around spot, then do multiplication
        intensities = image[(coordinate[1] - half_size_Gaussian):(coordinate[1] + half_size_Gaussian + 1),
                      (coordinate[0] - half_size_Gaussian):(coordinate[0] + half_size_Gaussian + 1)
                      ]

        intensities = intensities - background[i]

        weighted_intensities = intensities * twoD_gaussians[i]
        trace_values[i] = np.sum(weighted_intensities)
        #trace_values[i]=np.sum(intensities) # MD testing
    return trace_values


def extract_traces(movie, coordinates, background=None, channel='all', mask_size=1.291, neighbourhood_size=11, number_illumination=1):
    # return donor and acceptor for the full data set
    #     root, name = os.path.split(self.filepath)
    #     traces_fn=os.path.join(root,name[:-4]+'-P.traces')

    # if os.path.isfile(traces_fn):
    # # load if traces file already exist
    #      with open(traces_fn, 'r') as infile:
    #          Nframes = np.fromfile(infile, dtype = np.int32, count = 1).item()
    #          Ntraces = np.fromfile(infile, dtype = np.int16, count = 1).item()
    #          rawData = np.fromfile(infile, dtype = np.int16, count = self.number_of_channels*Nframes * Ntraces)
    #      orderedData = np.reshape(rawData.ravel(), (self.number_of_channels, Ntraces//self.number_of_channels, Nframes), order = 'F')
    #      donor=orderedData[0,:,:]
    #      acceptor=orderedData[1,:,:]
    #      donor=np.transpose(donor)
    #      acceptor=np.transpose(acceptor)
    # else:
>>>>>>> 5f9a7c1f

def extract_traces(movie, coordinates, background=None, mask_size=1.291, neighbourhood_size=11, correct_illumination=False):
    # go through all images, extract donor and acceptor signal

    with movie:
        movie.read_header()

        intensity = xr.DataArray(np.empty((len(coordinates.molecule), len(coordinates.channel), movie.number_of_frames)),
                                 dims=['molecule', 'channel', 'frame'],
                                 coords=coordinates.drop('dimension').coords, name='intensity')

        # channel_offsets = xr.DataArray(np.vstack([channel.origin for channel in movie.channels]),
        #                                dims=('channel', 'dimension'),
        #                                coords={'channel': [channel.index for channel in movie.channels],
        #                                        'dimension': ['x', 'y']}) # TODO: Move to Movie
        # coordinates = coordinates - channel_offsets

        if background is None:
            background = xr.DataArray(dims=['molecule','channel'], coords={'molecule': coordinates.molecule, 'channel': coordinates.channel})

        offsets = coordinates % 1
        twoD_gaussians = make_gaussian_mask(size=neighbourhood_size, offsets=offsets, sigma=mask_size)

        coordinates_floored = (coordinates // 1).astype(int)

        roi_indices_general = xr.DataArray(np.mgrid[:neighbourhood_size, :neighbourhood_size] - neighbourhood_size // 2,
                                           dims=('dimension', 'y', 'x'),
                                           coords={'dimension': ['y', 'x']})#.transpose()

        roi_indices = coordinates_floored + roi_indices_general

        if correct_illumination:
            illumination_correction = IlluminationCorrection(movie.number_of_frames,
                                                             filter_function=scipy.ndimage.minimum_filter,
                                                             size=15, mode='wrap')

        oneD_indices = (roi_indices.sel(dimension='y')*movie.width+roi_indices.sel(dimension='x')).stack(peak=('molecule','channel')).stack(i=('y','x'))
        for frame_index in tqdm(range(movie.number_of_frames), desc=movie.name, leave=True):  # self.number_of_frames also works for pm, len(self.movie_file_object.filelist) not
            # print(frame_number)
            # if frame_number % 13 == 0:
            #     sys.stdout.write(f'\r   Frame {frame_number} of {movie.number_of_frames}')

            image = movie.read_frame(frame_index).astype('uint16')
            frame = xr.DataArray(image, dims=('y','x'))

            # TODO: Proper background subtraction

<<<<<<< HEAD
            if correct_illumination:
                illumination_correction.add_frame(frame_index, frame)
                # TODO: Determine how illumination correction is dependent on background

            #intensity[:, :, frame_index] = extract_intensity_from_frame(frame, background, roi_indices, twoD_gaussians)
            intensity[:, :, frame_index] = extract_intensity_from_frame(frame, background, oneD_indices, twoD_gaussians)

        # sys.stdout.write(f'\r   Frame {frame_number+1} of {movie.number_of_frames}\n')
        dataset = intensity.to_dataset()
=======
    for frame_number in range(movie.number_of_frames):  # self.number_of_frames also works for pm, len(self.movie_file_object.filelist) not
        if frame_number % 13 == 0:
            sys.stdout.write(f'\r   Frame {frame_number} of {movie.number_of_frames}')

        image = movie.read_frame(frame_number)
        image = movie.get_channel(image, channel)

        current_background = background[frame_number % number_illumination]
        trace_values_in_frame = extract_trace_values_from_image(image, coordinates, current_background, twoD_gaussians)

        traces[:, frame_number] = trace_values_in_frame  # will multiply with gaussian, spot location is not drift compensated
    sys.stdout.write(f'\r   Frame {frame_number+1} of {movie.number_of_frames}\n')
    # t1=time.time()
    # elapsed_time=t1-t0; print(elapsed_time)
>>>>>>> 5f9a7c1f

        if correct_illumination:
            dataset['illumination_correction'] = illumination_correction.illumination_correction

    return dataset

# def extract_intensity_from_frame(frame, background, roi_indices, twoD_gaussians):
#     intensities = frame.sel(x=roi_indices.sel(dimension='x'), y=roi_indices.sel(dimension='y'))
#     intensities = intensities - background
#     weighted_intensities = intensities * twoD_gaussians
#     intensity_in_frame = weighted_intensities.sum(dim=('x', 'y'))
#     return intensity_in_frame

# A ufunc is probably better here
# def extract_intensity_from_frame(frame, background, roi_indices, twoD_gaussians):
#     intensities = frame.values[roi_indices.values[:,:,1,:,:], roi_indices.values[:,:,0,:,:]]
#     intensities = intensities - background.values[:,:,None,None]
#     weighted_intensities = intensities * twoD_gaussians.values
#     intensity_in_frame = weighted_intensities.sum(axis=(2,3))
#     return intensity_in_frame

def extract_intensity_from_frame(frame, background, oneD_indices, twoD_gaussians):  # extract traces
    intensities = frame.values.take(oneD_indices.values).reshape(twoD_gaussians.shape)
    intensities = intensities - background.values[:,:,None,None]
    weighted_intensities = intensities * twoD_gaussians.values
    intensity_in_frame = weighted_intensities.sum(axis=(2,3))
    return intensity_in_frame


class IlluminationCorrection:
    def __init__(self, number_of_frames, filter_function=scipy.ndimage.minimum_filter, **kwargs):
        self.filter_function = filter_function
        self.filter_kwargs = kwargs
        self._illumination_correction = np.empty(number_of_frames)

    def add_frame(self, index, frame):
        filtered_frame = self.filter_function(np.array(frame), **self.filter_kwargs)
        self._illumination_correction[index] = filtered_frame.sum()

    @property
    def illumination_correction(self):
        correction = self._illumination_correction.max() / self._illumination_correction
        return xr.DataArray(correction, dims=('frame',), name='illumination_correction')



# def illumination_intensity_from_frames(frames=None, filter_neighbourhood_size=15):
#     if frames is None:
#         frames = self.movie.read_frames_raw()
#
#     if not frames.chunks:
#         filtered_images = minimum_filter(frames, size=(1, 1, filter_neighbourhood_size, filter_neighbourhood_size))
#     else:
#         filtered_images = dask_image.ndfilters.minimum_filter(frames.data, size=(1, 1, filter_neighbourhood_size, filter_neighbourhood_size))
#
#     filtered_images = xr.DataArray(filtered_images, coords=frames.coords, name='illumination_correction')
#     illumination_intensity = filtered_images.sum(dim=('x','y'))
#     illumination_correction = (illumination_intensity.max(dim='frame') / illumination_intensity).T
#     # illumination_correction = illumination_correction.reset_index('frame', drop=True)
#     illumination_correction.to_netcdf(self.absoluteFilePath.with_suffix('.nc'), engine='h5netcdf', mode='a')<|MERGE_RESOLUTION|>--- conflicted
+++ resolved
@@ -21,88 +21,6 @@
     norm_factors = (masks*psfs_single_photon).sum(dim=('x','y'))
     masks = masks/norm_factors
     return masks
-
-<<<<<<< HEAD
-=======
-    x = np.arange(0, size, 1, float)
-    y = x[:, np.newaxis]
-
-    if center is None: center = [size // 2, size //2]
-    #
-    # mask_IDL = 2.0 * np.exp(- 0.3 * ((x - center[0] - offset[0]) ** 2 + (y - center[0] - offset[1]) ** 2))
-    mask = np.exp(-((x - center[0] - offset[0]) ** 2 + (y - center[0] - offset[1]) ** 2) / sigma**2 / 2)
-    psf_single_photon = mask/np.sum(mask)
-    norm_factor = np.sum(np.multiply(mask, psf_single_photon))
-    mask = np.divide(mask, norm_factor)
-
-    ### SHK to del. for debug
-    # print(np.sum(np.multiply(mask, psf_single_photon)))
-    # import matplotlib.pyplot as plt
-    # from mpl_toolkits.mplot3d import Axes3D
-    #
-    # fig = plt.figure(1101)
-    # fig.clf()
-    # ax = plt.axes(projection='3d')
-    # ax.plot_surface(x, y, mask_IDL)
-    # fig = plt.figure(1102)
-    # ax = plt.axes(projection='3d')
-    # ax.plot_surface(x, y, mask)
-    # xx, yy = np.meshgrid(x,y)
-    # ax.scatter(xx, yy, mask_IDL, c='k', depthshade=False, alpha=1, s=30)
-    # plt.show()
-    # fig = plt.figure(1103)
-    # ax = plt.axes(projection='3d')
-    # ax.plot_surface(x, y, np.subtract(mask_IDL, mask))
-    # plt.show()
-    ### END of SHK del
-
-    return mask
-
-def extract_trace_values_from_image(image, coordinates, background, twoD_gaussians):  # extract traces
-    coordinates = np.atleast_2d(coordinates)
-
-    # Probably indeed better to get this outside of the function, so that it is not redefined every time.
-    half_size_Gaussian = len(twoD_gaussians[0]) // 2
-
-    # This should likely be put on a central place in selection of locations
-    # coordinates = coordinates[self.is_within_margin(coordinates, edge = None, margin = half_size_Gaussian + 1)]
-
-    coordinates = np.floor(coordinates).astype(int)
-
-    trace_values = np.zeros(len(coordinates))
-
-    for i, coordinate in enumerate(coordinates):
-        # First crop around spot, then do multiplication
-        intensities = image[(coordinate[1] - half_size_Gaussian):(coordinate[1] + half_size_Gaussian + 1),
-                      (coordinate[0] - half_size_Gaussian):(coordinate[0] + half_size_Gaussian + 1)
-                      ]
-
-        intensities = intensities - background[i]
-
-        weighted_intensities = intensities * twoD_gaussians[i]
-        trace_values[i] = np.sum(weighted_intensities)
-        #trace_values[i]=np.sum(intensities) # MD testing
-    return trace_values
-
-
-def extract_traces(movie, coordinates, background=None, channel='all', mask_size=1.291, neighbourhood_size=11, number_illumination=1):
-    # return donor and acceptor for the full data set
-    #     root, name = os.path.split(self.filepath)
-    #     traces_fn=os.path.join(root,name[:-4]+'-P.traces')
-
-    # if os.path.isfile(traces_fn):
-    # # load if traces file already exist
-    #      with open(traces_fn, 'r') as infile:
-    #          Nframes = np.fromfile(infile, dtype = np.int32, count = 1).item()
-    #          Ntraces = np.fromfile(infile, dtype = np.int16, count = 1).item()
-    #          rawData = np.fromfile(infile, dtype = np.int16, count = self.number_of_channels*Nframes * Ntraces)
-    #      orderedData = np.reshape(rawData.ravel(), (self.number_of_channels, Ntraces//self.number_of_channels, Nframes), order = 'F')
-    #      donor=orderedData[0,:,:]
-    #      acceptor=orderedData[1,:,:]
-    #      donor=np.transpose(donor)
-    #      acceptor=np.transpose(acceptor)
-    # else:
->>>>>>> 5f9a7c1f
 
 def extract_traces(movie, coordinates, background=None, mask_size=1.291, neighbourhood_size=11, correct_illumination=False):
     # go through all images, extract donor and acceptor signal
@@ -150,32 +68,23 @@
 
             # TODO: Proper background subtraction
 
-<<<<<<< HEAD
             if correct_illumination:
                 illumination_correction.add_frame(frame_index, frame)
                 # TODO: Determine how illumination correction is dependent on background
 
+            if 'illumination_index' in background.dims:
+                # TODO: Make this work properly
+                # Do background subtraction on entire frame instead???
+                frame_background = background.sel(illumination_index=movie.illumination_indices.sel(frame=frame_index))
+                # frame_background = background[frame_number % number_illumination]
+            else:
+                frame_background = background
+
             #intensity[:, :, frame_index] = extract_intensity_from_frame(frame, background, roi_indices, twoD_gaussians)
-            intensity[:, :, frame_index] = extract_intensity_from_frame(frame, background, oneD_indices, twoD_gaussians)
+            intensity[:, :, frame_index] = extract_intensity_from_frame(frame, frame_background, oneD_indices, twoD_gaussians)
 
         # sys.stdout.write(f'\r   Frame {frame_number+1} of {movie.number_of_frames}\n')
         dataset = intensity.to_dataset()
-=======
-    for frame_number in range(movie.number_of_frames):  # self.number_of_frames also works for pm, len(self.movie_file_object.filelist) not
-        if frame_number % 13 == 0:
-            sys.stdout.write(f'\r   Frame {frame_number} of {movie.number_of_frames}')
-
-        image = movie.read_frame(frame_number)
-        image = movie.get_channel(image, channel)
-
-        current_background = background[frame_number % number_illumination]
-        trace_values_in_frame = extract_trace_values_from_image(image, coordinates, current_background, twoD_gaussians)
-
-        traces[:, frame_number] = trace_values_in_frame  # will multiply with gaussian, spot location is not drift compensated
-    sys.stdout.write(f'\r   Frame {frame_number+1} of {movie.number_of_frames}\n')
-    # t1=time.time()
-    # elapsed_time=t1-t0; print(elapsed_time)
->>>>>>> 5f9a7c1f
 
         if correct_illumination:
             dataset['illumination_correction'] = illumination_correction.illumination_correction
