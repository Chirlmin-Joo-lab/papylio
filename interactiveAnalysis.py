# -*- coding: utf-8 -*-
"""
Created on Sat Apr 27 23:12:58 2019

@author: iason
"""

import numpy as np
import sys

import traceAnalysisCode as analysis
import pandas as pd
import os
import itertools
import matplotlib.pyplot as plt
import matplotlib.widgets
import seaborn as sns
from cursor_matplotlib import SnaptoCursor
from pathlib import Path, PureWindowsPath
#plt.rcParams['toolbar'] = 'toolmanager'
#from matplotlib.backend_tools import ToolBase
#from matplotlib import use
#matplotlib.use('WXAgg')


class InteractivePlot(object):
    def __init__(self, file, import_excel=True):
        self.file = file
        self.mol_indx = 0  # From which molecule to start the analysis
        #  See if there are saved analyzed molecules
        if import_excel:
            self.file.importExcel(filename=self.file.name+'_steps_data.xlsx')

    def plot_initialize(self):
        sns.set(style="dark")
        sns.set_color_codes()
        plt.style.use('dark_background')
        self.fig, self.axes = plt.subplots(2, 1, sharex=True, figsize=(10, 5))
        self.fig.canvas.set_window_title(f'Dataset: {self.file.name}')

        plt.subplots_adjust(bottom=0.23)

        # Create the axes for the widgets
        self.rax = plt.axes([0.91, 0.65, 0.08, 0.15])

        self.axcheckfret = plt.axes([0.91, 0.35, 0.08, 0.08])
        self.axcorred = plt.axes([0.95, 0.6, 0.028, 0.06])
        self.axcorgreen = plt.axes([0.95, 0.53, 0.028, 0.06])
        self.axcorrfretI = plt.axes([0.95, 0.3, 0.028, 0.06])
        self.axthrsliders = [plt.axes([0.26, 0.072, 0.10, 0.03]),
                             plt.axes([0.26, 0.033, 0.10, 0.03])]
        # Create the buttons
        self.axthresb = plt.axes([0.1, 0.03, 0.13, 0.062])  # Button to calculate dwell times by thresholding
        self.axrejb = plt.axes([0.41, 0.03, 0.07, 0.062])   # Button to reject calculated dwell times by thresholding
        self.axclearb = plt.axes([0.51, 0.03, 0.11, 0.062]) # Button to clear the clicked points (clears vlines)
        self.axthrowb = plt.axes([0.64, 0.03, 0.11, 0.062]) # Button to throw away already calculated dwell times and de-select molecule
        self.axconclb = plt.axes([0.77, 0.03, 0.15, 0.062]) # Button to conlcude analysis by saving all the calculated steps and metadata

        self.axnextb = plt.axes([0.17, 0.90, 0.065, 0.062])  # Buttons to cycle through molecules
        self.axprevb = plt.axes([0.083, 0.90, 0.08, 0.062])
        [ax.set_frame_on(False) for ax in self.fig.get_axes()[2:]]
        #  Radiobutton to select red or green
        self.radio = matplotlib.widgets.RadioButtons(self.rax, ("red", "green"))
        self.radio.circles[0].set_color("r")
        for circle in self.radio.circles: # adjust radius here. The default is 0.05
            circle.set_radius(0.07)
        self.radio.on_clicked(self.radio_manage)

        #  Connect clicking to draw lines class
        self.draw = Draw_lines(self.fig, self.radio)
        self.fig.canvas.mpl_connect('button_press_event', self.draw.onclick)
        # Create the buttons with

        bp = {'color': 'black', 'hovercolor': 'gray'}
        self.bauto = matplotlib.widgets.Button(self.axthresb,'autoThreshold' , **bp)
        self.bauto.on_clicked(self.autoThreshold_plot)
        self.brejauto = matplotlib.widgets.Button(self.axrejb,'reject' , **bp)
        self.brejauto.on_clicked(self.auto_reject)
        self.bclear = matplotlib.widgets.Button(self.axclearb,'clear clicks' , **bp)
        self.bclear.on_clicked(self.draw.clear_all)
        self.bthrow = matplotlib.widgets.Button(self.axthrowb,'throw away' , **bp)
        self.bthrow.on_clicked(self.throw_away)
        self.bconcl = matplotlib.widgets.Button(self.axconclb,'conclude analysis' , **bp)
        self.bconcl.on_clicked(self.conclude_analysis)
        self.bnext = matplotlib.widgets.Button(self.axnextb,'Next' , **bp)
        self.bnext.on_clicked(self.save_molecule)
        self.bprev = matplotlib.widgets.Button(self.axprevb,'Previous' , **bp)
        self.bprev.on_clicked(self.save_molecule)

        #  A checkbutton for fret autothreshold dwell-time calculation
        self.checkbfret = matplotlib.widgets.CheckButtons(self.axcheckfret, ["E fret"],
                                                          actives=[False])
        self.checkbfret.rectangles[0].set_color("black")
        self.checkbfret.rectangles[0].set_height( 0.2)
        [line.remove() for line in self.checkbfret.lines[0]]
        self.checkbfret.on_clicked(self.check_fret)

        #  Entryboxes for offset corrections
        corrdict = {'initial': str(0), 'color':'k', 'hovercolor': "k", 'label_pad':.2}
        corrlabels = [r'$I_{R_{off}}$', r'$I_{G_{off}}$', r'$I_{min}$']
        corraxes = [self.axcorred, self.axcorgreen, self.axcorrfretI]
        self.correntries = [matplotlib.widgets.TextBox(ax, label, **corrdict)
                            for ax, label in zip(corraxes, corrlabels)]
        [entry.on_submit(lambda _: self.plot_molecule()) for entry in self.correntries]

        #  Sliders for assigning the threshold
        self.thrsliders = []
        self.thrsliders.append(matplotlib.widgets.Slider(self.axthrsliders[0],
                                                         label=r"$I_R$", valmin=0,
                                                         valmax=500, valinit=100,
                                                         valfmt="%i", color="r"))
        self.thrsliders.append(matplotlib.widgets.Slider(self.axthrsliders[1],
                                                         label=r"$E$", valmin=0,
                                                         valfmt="%.2f", valinit=0.5,
                                                         color="b", valmax=1.0))
        [slider.vline.remove() for slider in self.thrsliders]

        self.fig.show()

    def plot_molecule(self, draw_plot=True):
        #clear the appropriate axes first
        [ax.clear() for ax in self.fig.get_axes()[:2]]
        # find the current molecule instance
        self.mol = self.file.molecules[self.mol_indx]

        # Check if molecule is selected
        if self.mol.isSelected: self.select_molecule(toggle=False)
        #load saved steps
        self.load_from_Molecule()
        # load kon if existing or assign a False 3x3 boolean
        self.prev_mol = self.file.molecules[self.mol_indx - 1]
        if all(kon is None for kon in [self.mol.kon_boolean, self.prev_mol.kon_boolean]):

            self.kon = np.zeros((3,3), dtype=bool)
        elif self.mol.kon_boolean is  None:
            self.kon = np.copy(self.prev_mol.kon_boolean)  # if no kon is defined for current molecule
        else:
            self.kon = self.mol.kon_boolean
        # update the edge color from self.kon:
        self.load_edges(load_fret=True)

        self.axes[0].set_title(f"Molecule: {self.mol.index} /{len(self.file.molecules)}")
        self.Iroff, self.Igoff, self.Imin = [float(c.text) for c in self.correntries]

        self.red = self.mol.I(1, Ioff=self.Iroff)
        self.green = self.mol.I(0, Ioff=self.Igoff)
        self.fret = self.mol.E(Imin=self.Imin)
        self.exp_time = self.file.exposure_time
        self.time = np.arange(0, len(self.red))*self.exp_time

        if not draw_plot:
            return

        self.axes[0].plot(self.time, self.green, "g", lw=.75)
        self.axes[0].plot(self.time, self.red, "r", lw=.75)
        self.axes[0].set_ylim((-50,500))

        self.axes[1].plot(self.time, self.fret, "b", lw=.75)
        self.axes[1].set_ylim((0,1.1))
        self.axes[1].set_xlim((-2, self.time[-1]))
        self.axes[1].set_xlabel("time (s)")
        # vertical lines to indicate the threshold in the two axes
        self.slidel = [ax.axhline(0, lw=1, ls=":", zorder=3, visible=False) for ax in self.axes]
        #  Creat cursor particular to the molelcule and connect it to mouse movement event
        self.cursors = []
        self.cursors.append(SnaptoCursor(self.axes[0], self.time, self.red))
        self.cursors.append(SnaptoCursor(self.axes[0], self.time, self.green))
        self.cursors.append(SnaptoCursor(self.axes[1], self.time, self.fret))
        self.connect_events_to_canvas()
        self.fig.canvas.draw()

    def connect_events_to_canvas(self):
        self.fig.canvas.mpl_connect('key_press_event', self.key_bind)
        self.fig.canvas.mpl_connect('motion_notify_event', self.mouse_cursor)
        for cursor in self.cursors:
            self.fig.canvas.mpl_connect('axes_leave_event', cursor.leave_axis)
        self.fig.canvas.mpl_connect('axes_leave_event',
             lambda _: [[self.slidel[i].set_visible(False), self.fig.canvas.draw()] for i in [0,1]])

    def key_bind(self, event):
        k = event.key
        if k == 'a': self.autoThreshold_plot(event, find_all=False)
        if k == 'ctrl+a': self.autoThreshold_plot(event, find_all=True)
        elif k in ['left', 'right']: self.save_molecule(event, move=True)
        elif k == 'z': self.auto_reject(event)
        elif k == 'c': self.draw.clear_all(event)
        elif k in [',', '.', '/']: self.select_edge(k)
        elif k == ' ': self.select_molecule(toggle=True)
        elif k == 'r': self.radio_manage('red')
        elif k == 'g': self.radio_manage('green')
        elif k == 'e': self.check_fret('E')
        elif k == 't': self.throw_away(event)

        self.fig.canvas.draw()

    def load_from_Molecule(self):
        if self.mol.steps is None:
            return
        else:
            s = self.mol.steps
            [self.axes[0].axvline(f, zorder=0, lw=0.65, label="saved r")
             for f in s.time[s.trace == 'red'].values]
            [self.axes[0].axvline(f, zorder=0, lw=0.65, label="saved g")
             for f in s.time[s.trace == 'green'].values]
            [self.axes[1].axvline(f, zorder=0, lw=0.65, label="saved E")
             for f in s.time[s.trace == 'E'].values]

    def select_molecule(self, toggle=True, deselect=False):
        if toggle:
            self.mol.isSelected = not self.mol.isSelected
        elif deselect:
             self.mol.isSelected = False
        else:
            self.mol.isSelected = True
        title = f'Molecule: {self.mol.index} /{len(self.file.molecules)}'
        title += '  selected'*(self.mol.isSelected)
        rgba = matplotlib.colors.to_rgba
        c = rgba('g')*self.mol.isSelected + rgba('w')*(not self.mol.isSelected)
        self.axes[0].set_title(title, color=c)
        self.fig.canvas.draw()

    def throw_away(self, event):
        if self.mol.steps is not None:
            self.mol.steps = None
            lines = self.axes[0].get_lines() + self.axes[1].get_lines()
            [l.remove() for l in lines if l.get_label().split()[0] in ['man', 'thres', 'saved']]
            self.select_molecule(toggle=False, deselect=True)
            self.fig.canvas.draw()


    def save_molecule(self, event=None, move=True, draw=True):
        #  Assume acceptance of auto matically found and manually selected dwell times
        lines = self.axes[0].get_lines() + self.axes[1].get_lines()
        lines = [l for l in lines if l.get_label().split()[0] in ["man", "thres"]]
        self.mol.kon_boolean = self.kon
        if lines:
            if len(lines) % 2 != 0:
                print(f'Found an odd number of steps. Molecule {self.mol.index} not added')
                return
            if self.mol.steps is None:
                self.mol.steps = pd.DataFrame(columns=['time', 'trace', 'state',
                                                       'method','thres'])
            self.mol.isSelected = True
            kon = [f'{int(i)}' for i in self.mol.kon_boolean.flatten()]
            kon = ''.join(kon)
            for l in lines:
                method = l.get_label().split()[0]
                thres = "N/A"*(method=='man') + str(self.thrsliders[0].val)*(method =='thres')

                d = {'time': l.get_xdata()[0], 'trace': l.get_label().split()[1],
                     'state': 1, 'method': method, 'thres': thres, 'kon': kon}

                self.mol.steps= self.mol.steps.append(d, ignore_index=True)
            self.mol.steps.drop_duplicates(inplace=True)

        if move:
            if event.inaxes == self.axnextb or event.key in ['right']:
                if self.mol_indx >= len(self.file.molecules)-1:
                    self.mol_indx = 0
                else:
                    self.mol_indx += 1

            elif event.inaxes == self.axprevb or event.key in ['left']:
                self.mol_indx -= 1

            self.plot_molecule(draw_plot=draw)

    def conclude_analysis(self, event=None, save=True, filename=None):
        # Save current molecule if it was analyzed
        self.save_molecule(move=False)

        if filename is None:
            filename = self.file.name+'_steps_data.xlsx'

        if save:

            self.file.savetoExcel(filename=filename)


    def autoThreshold_plot(self, event=None, find_all=False):
        self.auto_reject()
        #  Find the steps for the checked buttons
        sel = self.radio.value_selected
        color = self.red*bool(sel == "red") + self.green*bool(sel == "green")  # Select trace data for red  or green
        steps = self.mol.find_steps(color, threshold=self.thrsliders[0].val)
        l_props = {"lw": 0.75, "zorder": 5, "label": "thres "+sel}
        [self.axes[0].axvline(s*self.exp_time, **l_props) for s in steps["frames"]]
        if self.checkbfret.get_status()[0]:
            steps = self.mol.find_steps(self.fret, threshold=self.thrsliders[1].val)
            l_props = {"lw": 0.75, "zorder": 5, "label": "thres E"}
            [self.axes[1].axvline(s*self.exp_time, **l_props) for s in steps["frames"]]
        self.fig.canvas.draw()
        if find_all:
            for mol in self.file.molecules:
                self.autoThreshold_plot(find_all=False)
                print(f'Analyzed mol {self.mol.index} /{len(self.file.molecules)}')
                e = matplotlib.backend_bases.KeyEvent('key_press_event', self.fig.canvas, 'right')
                if mol != self.file.molecules[-1]:
                    self.save_molecule(event=e, move=True, draw=False)
                elif mol == self.file.molecules[-1]:
                    self.conclude_analysis()
                    return

    def auto_reject(self, event=None):
        for ax in self.axes:
            lines = ax.get_lines()
            [l.remove() for l in lines if l.get_label().split()[0] == 'thres']
            self.fig.canvas.draw()

    def mouse_cursor(self, event):
        if not event.inaxes :
            self.fret_edge_lock = True
            return
#        ax = event.inaxes
#        if ax == self.axes[0]:
#            self.fret_edge_lock = True
#            self.fig.canvas.mpl_connect('motion_notify_event', self.cursors[0].mouse_move)
#            self.fig.canvas.mpl_connect('motion_notify_event', self.cursors[1].mouse_move)
#
#            rad = self.radio.value_selected
#            i = ['red', 'green'].index(rad)
#            t, I = self.cursors[i].ly.get_xdata(), self.cursors[i].lx.get_ydata()
#            try:
#                labels = [rf"t = {t:.1f}, $I_R$ = {I:.0f}", rf"t = {t:.1f}, $I_G$ = {I:.0f}"]
#                self.cursors[i].txt.set_text(labels[i])
#            except TypeError:
#                pass
<<<<<<< HEAD
<<<<<<< HEAD
#            self.fig.canvas.draw()
=======
##            self.fig.canvas.draw()
#            self.fig.canvas.update()
#            self.fig.canvas.flush_events()
>>>>>>> 74074df8caa1868f6b9468624df12fdd3f454107
=======
##            self.fig.canvas.draw()
#            self.fig.canvas.update()
#            self.fig.canvas.flush_events()
>>>>>>> 70aa85bb
#
#        elif ax == self.axes[1]:
#            self.fret_edge_lock = False
#            self.fig.canvas.mpl_connect('motion_notify_event', self.cursors[-1].mouse_move)
#            t, E = self.cursors[-1].ly.get_xdata(), self.cursors[-1].lx.get_ydata()
#            try:
#                self.cursors[-1].txt.set_text(f"t = {t:.1f}, E = {E:.2f}")
#            except TypeError:
#                pass
#            self.fig.canvas.draw()
#
#        elif ax in self.axthrsliders:
#            indx = int(ax == self.axthrsliders[1])  # gives 0 if ax is upper (I) plot, 1 if ax is lower (E) plot
#            self.slidel[indx].set_ydata(self.thrsliders[indx].val)
#            self.slidel[indx].set_visible(True)
#            self.fig.canvas.draw()

    def radio_manage(self, label):
        def update_slider(color, label):
            s = self.thrsliders[0]
            s.poly.set_color(color); s.label.set(text=label)

        indx = int(label == 'green')  # 1 if green, 0 if red
        self.axes[0].get_lines()[not indx].set_zorder((not indx)+2)
        self.axes[0].get_lines()[indx].set_zorder(indx)
        self.radio.circles[indx].set_color(label[0])
        self.radio.circles[not indx].set_color("black")
        update_slider(label[0], r"$I_G$"*bool(indx)+r"$I_R$"*bool(not indx))
        # Check the edge colors and set to white if not selected color
        sel = self.radio.value_selected
        selcol = matplotlib.colors.to_rgba(sel[0])
        spcol = [self.axes[0].spines[s].get_edgecolor() for s in ['left','bottom','right']]
        if selcol not in spcol:
            [self.axes[0].spines[s].set_color('white') for s in ['left','bottom','right']]

        self.load_edges()

    def load_edges(self, load_fret=False):  # loads edge color from kon array
        sel = self.radio.value_selected
        kons = [self.kon[int(sel == 'green')]] ; colors = [sel[0]]
        if load_fret: kons.append(self.kon[2]) ;colors.append('blueviolet')

        for i, kon in enumerate(kons):
            selected_sides = list(itertools.compress(['left','bottom','right'], kon))
            unselected_sides = list(itertools.compress(['left','bottom','right'], np.invert(kon)))
            [self.axes[i].spines[s].set_color(colors[i]) for s in selected_sides]
            [self.axes[i].spines[s].set_color('white') for s in unselected_sides]

        self.fig.canvas.draw()

    def select_edge(self, key):
        if self.fret_edge_lock:
            ax = self.axes[0]
            sel = self.radio.value_selected[0]  # get the selected color of the radiobutton
        elif not self.fret_edge_lock:
            ax = self.axes[1]
            sel = 'blueviolet'  # this refers to the fret color

        side = 'left'*(key == ',')  + 'bottom'*(key == '.') + 'right'*(key == '/')

        spcolor = ax.spines[side].get_edgecolor()
        selcol, w = matplotlib.colors.to_rgba(sel), matplotlib.colors.to_rgba('white')
        c = selcol*(spcolor == w) + w*(spcolor == selcol)
        ax.spines[side].set_color(c)

        self.update_kon(sel, selcol, side, ax)

    def update_kon(self, sel=None, selcol=None, side=None, ax=None):
        i = ['r', 'g', 'blueviolet'].index(sel)  # These are the colors of the sides. blueviolet refers to fret
        j = ['left', 'bottom', 'right'].index(side)
        self.kon[i][j] = (ax.spines[side].get_edgecolor() == selcol)


    def check_fret(self, label):
        if self.checkbfret.get_status()[0]:
            self.checkbfret.rectangles[0].set_color("b")
        elif not self.checkbfret.get_status()[0]:
            self.checkbfret.rectangles[0].set_color("black")
        self.fig.canvas.draw()

class Draw_lines(object):
    def __init__(self, fig, iplot_radio):
        self.lines = []
        self.fig = fig
        self.radio = iplot_radio  # The InteractivePlot instance

    def onclick(self, event):
        if self.fig.canvas.manager.toolbar.mode != '':  # self.fig.canvas.manager.toolmanager.active_toggle["default"] is not None:
            return
        if event.inaxes is None:
            return
        ax = event.inaxes
        if event.button == 1:
            if ax == self.fig.get_axes()[0] or ax == self.fig.get_axes()[1]:
                sel = self.radio.value_selected*(ax == self.fig.get_axes()[0])
                sel = sel + "E"*(ax == self.fig.get_axes()[1])
                l = ax.axvline(x=event.xdata, zorder=0, lw=0.65, label="man "+sel)
                self.lines.append(l)

        if event.button == 3 and self.lines != []:
            self.lines.pop().remove()
        self.fig.canvas.draw()

    def clear_all(self, event):
        while self.lines:
            self.lines.pop().remove()
        self.fig.canvas.draw()



if __name__ == '__main__':
    os.chdir(os.path.dirname(os.path.abspath(__file__)))
    mainPath = './traces'
<<<<<<< HEAD
<<<<<<< HEAD
    mainPath = PureWindowsPath('O:\\SM-data\\20191002_dcas9_DNA07-08-cy3\\#3.10_streptavidin_1nM_cas9-crRNA-Cy5_8nM_DNA07-Cy3_G_0.3exp_movies')
=======
    #mainPath = PureWindowsPath('F:\\20191009_dcas9\\#5_strept_1nMcas9-cy5_8nMC20-cy3_movies')
>>>>>>> 74074df8caa1868f6b9468624df12fdd3f454107
=======
    #mainPath = PureWindowsPath('F:\\20191009_dcas9\\#5_strept_1nMcas9-cy5_8nMC20-cy3_movies')
>>>>>>> 70aa85bb
    mainPath = Path(mainPath)
    exp = analysis.Experiment(mainPath)
    file = exp.files[0]
    i = InteractivePlot(file)
    i.plot_initialize()
    i.plot_molecule()
    plt.show()


#self.fig.canvas.manager.toolmanager.add_tool('Next', NextTool)
#self.fig.canvas.manager.toolbar.add_tool('Next', 'foo')
#class NextTool(ToolBase, InteractivePlot):
#    '''Go to next molecule'''
#    default_keymap = 'enter, right'
#    description = 'Next Molecule 1'
#
#    def trigger(self, *args, **kwargs):
#        pass
#        InteractivePlot.__init__(InteractivePlot, self.file)
#        print(self.mol_indx
#              )
#        InteractivePlot.plot_setup(InteractivePlot)
#        print(InteractivePlot.mol)<|MERGE_RESOLUTION|>--- conflicted
+++ resolved
@@ -311,49 +311,38 @@
         if not event.inaxes :
             self.fret_edge_lock = True
             return
-#        ax = event.inaxes
-#        if ax == self.axes[0]:
-#            self.fret_edge_lock = True
-#            self.fig.canvas.mpl_connect('motion_notify_event', self.cursors[0].mouse_move)
-#            self.fig.canvas.mpl_connect('motion_notify_event', self.cursors[1].mouse_move)
-#
-#            rad = self.radio.value_selected
-#            i = ['red', 'green'].index(rad)
-#            t, I = self.cursors[i].ly.get_xdata(), self.cursors[i].lx.get_ydata()
-#            try:
-#                labels = [rf"t = {t:.1f}, $I_R$ = {I:.0f}", rf"t = {t:.1f}, $I_G$ = {I:.0f}"]
-#                self.cursors[i].txt.set_text(labels[i])
-#            except TypeError:
-#                pass
-<<<<<<< HEAD
-<<<<<<< HEAD
-#            self.fig.canvas.draw()
-=======
-##            self.fig.canvas.draw()
-#            self.fig.canvas.update()
-#            self.fig.canvas.flush_events()
->>>>>>> 74074df8caa1868f6b9468624df12fdd3f454107
-=======
-##            self.fig.canvas.draw()
-#            self.fig.canvas.update()
-#            self.fig.canvas.flush_events()
->>>>>>> 70aa85bb
-#
-#        elif ax == self.axes[1]:
-#            self.fret_edge_lock = False
-#            self.fig.canvas.mpl_connect('motion_notify_event', self.cursors[-1].mouse_move)
-#            t, E = self.cursors[-1].ly.get_xdata(), self.cursors[-1].lx.get_ydata()
-#            try:
-#                self.cursors[-1].txt.set_text(f"t = {t:.1f}, E = {E:.2f}")
-#            except TypeError:
-#                pass
-#            self.fig.canvas.draw()
-#
-#        elif ax in self.axthrsliders:
-#            indx = int(ax == self.axthrsliders[1])  # gives 0 if ax is upper (I) plot, 1 if ax is lower (E) plot
-#            self.slidel[indx].set_ydata(self.thrsliders[indx].val)
-#            self.slidel[indx].set_visible(True)
-#            self.fig.canvas.draw()
+        ax = event.inaxes
+        if ax == self.axes[0]:
+            self.fret_edge_lock = True
+            self.fig.canvas.mpl_connect('motion_notify_event', self.cursors[0].mouse_move)
+            self.fig.canvas.mpl_connect('motion_notify_event', self.cursors[1].mouse_move)
+
+            rad = self.radio.value_selected
+            i = ['red', 'green'].index(rad)
+            t, I = self.cursors[i].ly.get_xdata(), self.cursors[i].lx.get_ydata()
+            try:
+                labels = [rf"t = {t:.1f}, $I_R$ = {I:.0f}", rf"t = {t:.1f}, $I_G$ = {I:.0f}"]
+                self.cursors[i].txt.set_text(labels[i])
+            except TypeError:
+                pass
+            self.fig.canvas.draw()
+
+
+        elif ax == self.axes[1]:
+            self.fret_edge_lock = False
+            self.fig.canvas.mpl_connect('motion_notify_event', self.cursors[-1].mouse_move)
+            t, E = self.cursors[-1].ly.get_xdata(), self.cursors[-1].lx.get_ydata()
+            try:
+                self.cursors[-1].txt.set_text(f"t = {t:.1f}, E = {E:.2f}")
+            except TypeError:
+                pass
+            self.fig.canvas.draw()
+
+        elif ax in self.axthrsliders:
+            indx = int(ax == self.axthrsliders[1])  # gives 0 if ax is upper (I) plot, 1 if ax is lower (E) plot
+            self.slidel[indx].set_ydata(self.thrsliders[indx].val)
+            self.slidel[indx].set_visible(True)
+            self.fig.canvas.draw()
 
     def radio_manage(self, label):
         def update_slider(color, label):
@@ -451,15 +440,7 @@
 if __name__ == '__main__':
     os.chdir(os.path.dirname(os.path.abspath(__file__)))
     mainPath = './traces'
-<<<<<<< HEAD
-<<<<<<< HEAD
     mainPath = PureWindowsPath('O:\\SM-data\\20191002_dcas9_DNA07-08-cy3\\#3.10_streptavidin_1nM_cas9-crRNA-Cy5_8nM_DNA07-Cy3_G_0.3exp_movies')
-=======
-    #mainPath = PureWindowsPath('F:\\20191009_dcas9\\#5_strept_1nMcas9-cy5_8nMC20-cy3_movies')
->>>>>>> 74074df8caa1868f6b9468624df12fdd3f454107
-=======
-    #mainPath = PureWindowsPath('F:\\20191009_dcas9\\#5_strept_1nMcas9-cy5_8nMC20-cy3_movies')
->>>>>>> 70aa85bb
     mainPath = Path(mainPath)
     exp = analysis.Experiment(mainPath)
     file = exp.files[0]
