--- conflicted
+++ resolved
@@ -27,21 +27,21 @@
 
 class MainFrame(wx.Frame):
     def __init__(self, parent, title):
-        
+
         wx.Frame.__init__(self, parent, title='Trace Analysis', size=(300,700))
 
         #self.panel1 = wx.Panel(self, wx.ID_ANY, size = (200,200))
         #self.panel2 = wx.Panel(self, wx.ID_ANY, size = (200,200))
-        
+
         # Status bar
         self.CreateStatusBar()
-        
+
         # File menu in Menu bar
         fileMenu = wx.Menu()
         fileMenuOpen = fileMenu.Append(wx.ID_OPEN, "&Open", "Open directory")
         fileMenuAbout = fileMenu.Append(wx.ID_ABOUT, "&About")
         fileMenuExit = fileMenu.Append(wx.ID_EXIT, "&Exit")
-        
+
         self.Bind(wx.EVT_MENU, self.OnOpen, fileMenuOpen)
         self.Bind(wx.EVT_MENU, self.OnAbout, fileMenuAbout)
         self.Bind(wx.EVT_MENU, self.OnExit, fileMenuExit)
@@ -63,9 +63,9 @@
         # Select menu in Menu bar
         selectMenu = wx.Menu()
         self.selectMenuManualSelection = selectMenu.Append(wx.ID_ANY,"&Manual selection", "Manual selection")
-        
+
         self.Bind(wx.EVT_MENU, self.OnManualSelection, self.selectMenuManualSelection)
-        
+
         # Menu bar        x
         menuBar = wx.MenuBar()
         menuBar.Append(fileMenu,"&File")
@@ -73,20 +73,20 @@
         menuBar.Append(dataMenu,"&Data")
         menuBar.Append(selectMenu,"&Select")
         self.SetMenuBar(menuBar)
-        
-
-        
-        
+
+
+
+
         # HyperTreeList
         self.tree = HyperTreeListPlus(self, wx.ID_ANY, wx.DefaultPosition, wx.Size(200,300),
                                       0,
-                                      wx.TR_HIDE_ROOT | HTL.TR_MULTIPLE | HTL.TR_EXTENDED | 
+                                      wx.TR_HIDE_ROOT | HTL.TR_MULTIPLE | HTL.TR_EXTENDED |
                                       HTL.TR_HAS_BUTTONS | HTL.TR_LINES_AT_ROOT)
         #self.tree = HTL.HyperTreeList(self, wx.ID_ANY, wx.DefaultPosition, wx.Size(200,300),
         #                              HTL.TR_MULTIPLE | HTL.TR_EXTENDED)
-        
-
-        
+
+
+
         # TreeListCtrl
         #self.tree = wx.dataview.TreeListCtrl(self, wx.ID_ANY, wx.DefaultPosition, wx.Size(200,300),
         #                                     wx.dataview.TL_CHECKBOX | wx.dataview.TL_MULTIPLE)
@@ -94,14 +94,14 @@
         #self.Bind(wx.EVT_TREE_SEL_CHANGED, self.Test, self.tree)
         ##self.tree.Bind(wx.EVT_LEFT_DOWN, self.Test)
         #panel = TreePanel(self)
-        
-        
+
+
         self.histogram = HistogramPanel(parent=self)
         self.trace = TracePanel(parent=self)
         #self.histogram = PlotPanel(self)
         #self.histogram.figure.gca().plot([1, 2, 3, 4, 5], [2, 1, 4, 2, 3])
         #self.histogram.figure.gca().hist([1, 2, 3, 4, 5])
-        
+
         #test = wx.Button(self, -1, 'Large button')
         #test = wx.Button(self, -1, 'Large button')
         #wx.Button(self.panel1, -1, 'Small button')
@@ -109,15 +109,15 @@
         #box.Add(self.tree, 0,wx.EXPAND,0)
         #box.Add(self.plotter, 0,0,0)
         #box.Add(self.histogram,1,wx.EXPAND,0)
-        
+
         #box.Add(wx.Button(self, -1, 'Small button'), 0, 0, 0)
         #box.Add(wx.Button(self, -1, 'Large button'), 0, 0, 0)
         #box.Add(self.tree, 1,0,0)
         #box.Add(self.panel2, 1,0,0)
         #self.SetSizerAndFit(box)
-           
+
         self.Show(True)
-        
+
         #self.createTree(r'D:\ivoseverins\SURFdrive\Promotie\Code\Python\traceAnalysis\twoColourExampleData')
         #self.createTree(r'D:\SURFdrive\Promotie\Code\Python\traceAnalysis\twoColourExampleData')
         #self.createTree(r'/Users/ivoseverins/SURFdrive/Promotie/Code/Python/traceAnalysis/twoColourExampleData')
@@ -132,32 +132,32 @@
         if dlg.ShowModal() == wx.ID_OK:
             experimentPath = dlg.GetPath()
             self.experiment = Experiment(experimentPath)
-            
+
             self.tree.AddExperiment(self.experiment)
-            
+
             self.experiment.histogram(self.histogram.panel.axis, fileSelection = True)
 
             print(self.experiment.files[0].movie)
-            
+
 #            self.experimentRoot = dlg.GetPath()
 #            print(self.experimentRoot)
 #            exp = Experiment(self.experimentRoot)
-#            
+#
 #            self.tree.AppendColumn('Files')
 #            self.experimentRoot = self.tree.AppendItem(self.tree.GetRootItem(),exp.name)
-#            
+#
 #            for file in exp.files:
 #                self.tree.AppendItem(self.experimentRoot, file.name)
-#            
+#
 #            self.tree.Expand(self.experimentRoot)
-    
-
-    
+
+
+
     def OnAbout(self,event):
         dlg = wx.MessageDialog(self, 'Software for trace analysis', 'About Trace Analysis', wx.OK)
         dlg.ShowModal()
         dlg.Destroy()
-    
+
     def OnExit(self,event):
         self.Close(True) # Close program
 
@@ -167,7 +167,7 @@
         elif ~event.IsChecked(): self.histogram.Hide()
 
     def OnShowTrace(self,event):
-        if event.IsChecked(): 
+        if event.IsChecked():
             self.trace.Show()
             self.trace.PlotTrace(self.experiment.files[0].molecules[0])
         elif ~event.IsChecked(): self.trace.Hide()
@@ -182,8 +182,8 @@
         file = self.tree.GetSelection().GetData()
         print(file.name)
         self.trace.LoopThroughMolecules(file.molecules)
-        
-    
+
+
     # TreeListCtrl event handlers
 #    def Test(self, event):
 #        item = event.GetItem()
@@ -232,19 +232,19 @@
         self.panel = PlotPanel(self)
         self.parent = parent
         self.Bind(wx.EVT_CLOSE, self.OnClose)
-        
+
         self.moleculesToLoopThrough = None
-        
+
         self.currentMolecule = None
-    
+
     def Show(self):
         self.PlotTrace(self.currentMolecule)
         super().Show()
-        
+
     def OnClose(self,event):
         self.parent.viewMenuShowTrace.Check(False)
         self.Hide()
-    
+
     def PlotTrace(self, molecule):
         self.currentMolecule = molecule
         if self.IsShown():
@@ -253,14 +253,14 @@
             self.panel.canvas.draw()
             self.panel.canvas.Refresh()
             print(str(molecule.index))
-            
+
     def LoopThroughMolecules(self, molecules):
         self.moleculesToLoopThrough = molecules
         self.panel.canvas.Bind(wx.EVT_KEY_DOWN, self.GoToNextMolecule)
         self.Show()
         self.PlotTrace(molecules[0])
         print('LoopThrough')
-        
+
     def GoToNextMolecule(self, event):
         nextMoleculeIndex = self.moleculesToLoopThrough.index(self.currentMolecule)+1
         if (nextMoleculeIndex < len(self.moleculesToLoopThrough)):
@@ -268,8 +268,8 @@
             self.PlotTrace(nextMolecule)
         else:
             self.panel.canvas.Unbind(wx.EVT_KEY_DOWN)
-        
-        
+
+
 
 class PlotPanel(wx.Panel):
     def __init__(self, parent, id=-1, dpi=None, **kwargs):
@@ -284,20 +284,20 @@
         sizer.Add(self.canvas, 1, wx.EXPAND)
         sizer.Add(self.toolbar, 0, wx.LEFT | wx.EXPAND)
         self.SetSizer(sizer)
-    
-
-class HyperTreeListPlus(HTL.HyperTreeList):   
+
+
+class HyperTreeListPlus(HTL.HyperTreeList):
     def __init__(self, arg, *args, **kwargs):
         super(HyperTreeListPlus, self).__init__(arg, *args, **kwargs)
 
         self.AddColumn('Files', width=150)
         self.AddColumn('Molecules', width=75)
         self.AddColumn('Selected', width=75)
-        
+
         self.root = self.AddRoot('root')
 
         self.Bind(HTL.EVT_TREE_ITEM_CHECKED, self.OnItemChecked)
-    
+
 #    def AppendItem(self, arg, *args, **kwargs):
 #        #print(arg)
 #        #print(*kwargs)
@@ -308,25 +308,25 @@
         experimentItemNames = [item.GetText() for item in self.root.GetChildren()]
         if experiment.name not in experimentItemNames:
             experimentItem = self.AppendItem(self.root, experiment.name, ct_type = 1, data = experiment)
-        
+
         print(experiment.name)
-        
+
         for file in experiment.files:
             self.AddFile(file, experimentItem)
-            
+
             #self.tree.SetItemText(item, 'test', 1)
-        
+
         self.Expand(experimentItem)
 
     def AddFile(self, file, experimentItem):
-                
+
         folders = file.relativePath.parts
-        
+
         nodeItemNames = [item.GetText() for item in experimentItem.GetChildren() if item.GetData() == None]
-        
+
         parentItem = experimentItem
         for folder in folders:
-            
+
             # Get the folderItems and folder names for the current folderItem
             nodeItems = [item for item in parentItem.GetChildren() if item.GetData() == None]
             nodeItemNames = [item.GetText() for item in nodeItems]
@@ -337,38 +337,26 @@
             else:
                 # Set parent item to the found folderItem
                 parentItem = nodeItems[nodeItemNames.index(folder)]
-        
+
         item = self.AppendItem(parentItem, file.name, ct_type = 1, data = file)
 
         self.insertDataIntoColumns(item)
 
         return item
-    
+
     def insertDataIntoColumns(self, item):
         itemData = item.GetData()
         if type(itemData) is File:
             self.SetItemText(item, str(len(itemData.molecules)), 1) # Should be in a different method
             self.SetItemText(item, str(len(itemData.selectedMolecules)), 2)
-    
-    
-    
+
+
+
     def OnItemChecked(self, event):
         item = event.GetItem()
         #newItemCheckedState = bool(self.tree.GetCheckedState(item))
         newCheckedState = bool(item.IsChecked())
         self.CheckItem3(item, checked = newCheckedState)
-<<<<<<< HEAD
-=======
-
-        # itemData = item.GetData()
-        # if type(itemData) == File:
-        #     # file = self.GetItemPyData(item)
-        #     file = itemData
-        #     file.isSelected = newCheckedState
-
-        #for child in item.GetChildren():
-
->>>>>>> f49e1bd9
 
         # itemData = item.GetData()
         # if type(itemData) == File:
@@ -407,7 +395,7 @@
         else:
             for child in item.GetChildren():
                 self.CheckItem3(child, checked = checked)
-    
+
 #class Plot(wx.Panel):
 #    def __init__(self, parent, id=-1, dpi=None, **kwargs):
 #        wx.Panel.__init__(self, parent, id=id, **kwargs)
@@ -435,10 +423,10 @@
 #        page = Plot(self.nb)
 #        self.nb.AddPage(page, name)
 #        return page.figure
-        
-        
-        
-        
+
+
+
+
 
 app = wx.App(False)
 frame = MainFrame(None, "MainFrame")
@@ -454,18 +442,18 @@
 class MyTree(wx.TreeCtrl):
     def __init__(self, parent, id, pos, size, style):
         wx.TreeCtrl.__init__(self, parent, id, pos, size, style)
-        
+
 class TreePanel(wx.Panel):
     def __init__(self, parent):
         wx.Panel.__init__(self, parent)
-        
+
         self.tree = MyTree(self, wx.ID_ANY, wx.DefaultPosition, (300,200), wx.TR_HAS_BUTTONS)
-        
+
         self.root = self.tree.AddRoot('Something goes here')
         self.tree.SetPyData(self.root, ('key', 'value'))
         self.tree.AppendItem(self.root, 'Operating Systems')
         self.tree.Expand(self.root)
-        
+
 
 
 """