# -*- coding: utf-8 -*-
"""
Created on Fri Sep 14 15:44:52 2018

@author: ivoseverins
"""

# If you get the error wxApp must be created first, restart kernel

#!/usr/bin/env python
import wx #cross-platform GUI API
import wx.dataview
import wx.lib.agw.hypertreelist as HTL
from trace_analysis import Experiment, File


#Use the following lines on Mac
from sys import platform
if platform == "darwin":
    from matplotlib import use
    use('WXAgg')


#from matplotlib import use
#use('WXAgg')
import matplotlib as mpl
from matplotlib.backends.backend_wxagg import FigureCanvasWxAgg as FigureCanvas
from matplotlib.backends.backend_wxagg import NavigationToolbar2WxAgg as NavigationToolbar
from trace_analysis.analysis import interactiveAnalysis


class MainFrame(wx.Frame):
    def __init__(self, parent, title):

        wx.Frame.__init__(self, parent, title='Trace Analysis', size=(320,700))

        #self.panel1 = wx.Panel(self, wx.ID_ANY, size = (200,200))
        #self.panel2 = wx.Panel(self, wx.ID_ANY, size = (200,200))

        # Status bar
        self.CreateStatusBar()

        # File menu in Menu bar
        fileMenu = wx.Menu()
        fileMenuOpen = fileMenu.Append(wx.ID_OPEN, "&Open", "Open directory")
        fileMenuAbout = fileMenu.Append(wx.ID_ABOUT, "&About")
        fileMenuExit = fileMenu.Append(wx.ID_EXIT, "&Exit")

        self.Bind(wx.EVT_MENU, self.OnOpen, fileMenuOpen)
        self.Bind(wx.EVT_MENU, self.OnAbout, fileMenuAbout)
        self.Bind(wx.EVT_MENU, self.OnExit, fileMenuExit)

        # View menu in Menu bar
        viewMenu = wx.Menu()
        self.viewMenuShowMovie = viewMenu.AppendCheckItem(wx.ID_ANY, "&Show movie", "Show movie")
        self.viewMenuShowHistogram = viewMenu.AppendCheckItem(wx.ID_ANY,"&Show histogram", "Show histogram")
#        self.viewMenuShowTrace = viewMenu.AppendCheckItem(wx.ID_ANY,"&Show trace", "Show trace")

        self.Bind(wx.EVT_MENU, self.OnShowMovie, self.viewMenuShowMovie)
        self.Bind(wx.EVT_MENU, self.OnShowHistogram, self.viewMenuShowHistogram)
#        self.Bind(wx.EVT_MENU, self.OnShowTrace, self.viewMenuShowTrace)

        # Data menu in Menu bar
        dataMenu = wx.Menu()
        self.dataMenuFindMolecules = dataMenu.Append(wx.ID_ANY, "&Find molecules", "Find molecules")
        self.dataMenuExtractTraces = dataMenu.Append(wx.ID_ANY, "&Extract traces", "Extract traces")

        self.Bind(wx.EVT_MENU, self.OnFindMolecules, self.dataMenuFindMolecules)
        self.Bind(wx.EVT_MENU, self.OnExtractTraces, self.dataMenuExtractTraces)

        # Select menu in Menu bar
        selectMenu = wx.Menu()
        self.selectMenuInteractiveAnalysis = selectMenu.Append(wx.ID_ANY,"&Interactive Analysis", "Interactive Analysis")

        self.Bind(wx.EVT_MENU, self.OnInteractiveSelection, self.selectMenuInteractiveAnalysis)

        # Menu bar        x
        menuBar = wx.MenuBar()
        menuBar.Append(fileMenu,"&File")
        menuBar.Append(viewMenu,"&View")
        menuBar.Append(dataMenu,"&Data")
        menuBar.Append(selectMenu,"&Analysis")
        self.SetMenuBar(menuBar)




        # HyperTreeList
        self.tree = HyperTreeListPlus(self, wx.ID_ANY, wx.DefaultPosition, wx.Size(200,300),
                                      0,
                                      wx.TR_HIDE_ROOT | HTL.TR_MULTIPLE | HTL.TR_EXTENDED |
                                      HTL.TR_HAS_BUTTONS | HTL.TR_LINES_AT_ROOT)
        #self.tree = HTL.HyperTreeList(self, wx.ID_ANY, wx.DefaultPosition, wx.Size(200,300),
        #                              HTL.TR_MULTIPLE | HTL.TR_EXTENDED)



        # TreeListCtrl
        #self.tree = wx.dataview.TreeListCtrl(self, wx.ID_ANY, wx.DefaultPosition, wx.Size(200,300),
        #                                     wx.dataview.TL_CHECKBOX | wx.dataview.TL_MULTIPLE)
        #self.Bind(wx.dataview.EVT_TREELIST_ITEM_CHECKED, self.Test, self.tree)
        #self.Bind(wx.EVT_TREE_SEL_CHANGED, self.Test, self.tree)
        ##self.tree.Bind(wx.EVT_LEFT_DOWN, self.Test)
        #panel = TreePanel(self)

        self.movie = MoviePanel(parent=self)

        self.histogram = HistogramPanel(parent=self)
        self.interactive = InteractiveAnalysisPanel(parent=self)
        #self.histogram = PlotPanel(self)
        #self.histogram.figure.gca().plot([1, 2, 3, 4, 5], [2, 1, 4, 2, 3])
        #self.histogram.figure.gca().hist([1, 2, 3, 4, 5])

        #test = wx.Button(self, -1, 'Large button')
        #test = wx.Button(self, -1, 'Large button')
        #wx.Button(self.panel1, -1, 'Small button')
        #box = wx.BoxSizer(wx.HORIZONTAL)
        #box.Add(self.tree, 0,wx.EXPAND,0)
        #box.Add(self.plotter, 0,0,0)
        #box.Add(self.histogram,1,wx.EXPAND,0)

        #box.Add(wx.Button(self, -1, 'Small button'), 0, 0, 0)
        #box.Add(wx.Button(self, -1, 'Large button'), 0, 0, 0)
        #box.Add(self.tree, 1,0,0)
        #box.Add(self.panel2, 1,0,0)
        #self.SetSizerAndFit(box)

        self.Show(True)

        #self.createTree(r'D:\ivoseverins\SURFdrive\Promotie\Code\Python\traceAnalysis\twoColourExampleData')
        #self.createTree(r'D:\SURFdrive\Promotie\Code\Python\traceAnalysis\twoColourExampleData')
        #self.createTree(r'/Users/ivoseverins/SURFdrive/Promotie/Code/Python/traceAnalysis/twoColourExampleData')




    # File menu event handlers
    def OnOpen(self,event):
        self.experimentPath = ''
        dlg = wx.DirDialog(self, "Choose a directory", self.experimentPath)
        if dlg.ShowModal() == wx.ID_OK:
            experimentPath = dlg.GetPath()
            self.experiment = Experiment(experimentPath)

            self.tree.AddExperiment(self.experiment)

            self.experiment.histogram(self.histogram.panel.axis, fileSelection = True)

            print(self.experiment.files[0].movie)

#            self.experimentRoot = dlg.GetPath()
#            print(self.experimentRoot)
#            exp = Experiment(self.experimentRoot)
#
#            self.tree.AppendColumn('Files')
#            self.experimentRoot = self.tree.AppendItem(self.tree.GetRootItem(),exp.name)
#
#            for file in exp.files:
#                self.tree.AppendItem(self.experimentRoot, file.name)
#
#            self.tree.Expand(self.experimentRoot)



    def OnAbout(self,event):
        dlg = wx.MessageDialog(self, 'Software for trace analysis', 'About Trace Analysis', wx.OK)
        dlg.ShowModal()
        dlg.Destroy()

    def OnExit(self,event):
        self.Close(True) # Close program

    # View menu event handlers
    def OnShowMovie(self,event):
        if event.IsChecked():
            self.movie.Show()
            self.movie.ShowMovie()
        elif ~event.IsChecked(): self.movie.Hide()

    def OnShowHistogram(self,event):
        if event.IsChecked(): self.histogram.Show()
        elif ~event.IsChecked(): self.histogram.Hide()

#    def OnShowTrace(self,event):
#        if event.IsChecked():
#            self.trace.Show()
#            self.trace.PlotTrace(self.experiment.files[0].molecules[0])
#        elif ~event.IsChecked(): self.trace.Hide()

    # Data menu event handlers
    def OnFindMolecules(self, event):
        for file in self.experiment.selectedFiles:
            file.find_coordinates() # The channel should be an option somewhere
        self.tree.insertDataIntoColumns()

    def OnExtractTraces(self, event):
        for file in self.experiment.selectedFiles:
            file.extract_traces()

    # Select menu event handlers
    def OnInteractiveSelection(self, event):
        file = self.tree.GetSelection().GetData()
        print(self.tree.GetSelection().GetData())
        print(f'{file.name} dataset selected')
        self.interactive.start(file.molecules, import_excel=True)


    # TreeListCtrl event handlers
#    def Test(self, event):
#        item = event.GetItem()
#        #newItemCheckedState = bool(self.tree.GetCheckedState(item))
#        newItemCheckedState = bool(item.IsChecked())
#        #file = self.tree.GetItemData(item)
#        file = self.tree.GetItemPyData(item)
#        file.isSelected = newItemCheckedState


        # self.histogram.axis.clear()
        # self.experiment.histogram(self.histogram.axis, fileSelection = True)
        # self.histogram.canvas.draw()
        # self.histogram.canvas.Refresh()

        #print(self.h.IsShown())
#        if self.histogram.IsShown():
#            self.histogram.panel.axis.clear()
#            self.experiment.histogram(self.histogram.panel.axis, fileSelection=True)
#            self.histogram.panel.canvas.draw()
#            self.histogram.panel.canvas.Refresh()
        self.histogram.PlotHistogram()

class MoviePanel(wx.Frame):
    def __init__(self, title='Movie', parent=None):
        wx.Frame.__init__(self, parent=parent, title=title)
        self.panel = PlotPanel(self)
        self.parent = parent
        self.Bind(wx.EVT_CLOSE, self.OnClose)

        self._file = None

    @property
    def file(self):
        return self._file

    @file.setter
    def file(self, file):
        self._file = file
        self.ShowMovie()

    def ShowMovie(self, show_coordinates = True):
        if self.IsShown():
            self.panel.axis.clear()
            if self._file is not None: self._file.show_average_image(figure = self.panel.figure)
            if show_coordinates:
                if self._file.is_mapping_file:
                    self._file.mapping.show_mapping_transformation(figure=self.panel.figure)
                else:
                    self._file.show_coordinates(figure=self.panel.figure)
            self.panel.canvas.draw()
            self.panel.canvas.Refresh()

    def OnClose(self,event):
        self.parent.viewMenuShowMovie.Check(False)
        self.Hide()

class HistogramPanel(wx.Frame):
    def __init__(self, title='Histogram', parent=None):
        wx.Frame.__init__(self, parent=parent, title=title)
        self.panel = PlotPanel(self)
        self.parent = parent
        self.Bind(wx.EVT_CLOSE, self.OnClose)

    def PlotHistogram(self, fileSelection = True, moleculeSelection = False):
        if self.IsShown():
            self.panel.axis.clear()
            self.parent.experiment.histogram(self.panel.axis, fileSelection=fileSelection)
            self.panel.canvas.draw()
            self.panel.canvas.Refresh()

    def OnClose(self,event):
        self.parent.viewMenuShowHistogram.Check(False)
        self.Hide()

class InteractiveAnalysisPanel(wx.Frame):
    def __init__(self, title='Interactive Analysis', parent=None):
        wx.Frame.__init__(self, parent=parent, title=title)
        self.panel = PlotPanel(self)
        self.parent = parent
        self.Bind(wx.EVT_CLOSE, self.OnClose)

        self.moleculesToLoopThrough = None
        self.iPlot = None

    @property
    def currentMolecule(self):
        if self.iPlot is not None:
            return self.iPlot.mol
        else:
            print('InteractiveAnalysis not initialized')

    @property
    def currentFile(self):
        if self.iPlot is not None:
            return self.iPlot.mol
        else:
            print('InteractiveAnalysis not initialized')


    def start(self, molecules, import_excel=True):
        self.moleculesToLoopThrough = molecules
        self.iPlot = interactiveAnalysis.InteractivePlot(molecules, self.panel.canvas,
                                                import_excel=import_excel)

        self.iPlot.plot_initialize()
        self.iPlot.plot_molecule()



    def OnClose(self,event):
        self.parent.viewMenuShowTrace.Check(False)
        self.Hide()






class PlotPanel(wx.Panel):
    def __init__(self, parent, id=-1, dpi=None, **kwargs):
        wx.Panel.__init__(self, parent, id=id, size=(500,500), **kwargs)
        self.figure = mpl.figure.Figure(dpi=dpi, figsize=(2, 2))
        self.axis = self.figure.gca()
        self.canvas = FigureCanvas(self, -1, self.figure)
        self.toolbar = NavigationToolbar(self.canvas)
        self.toolbar.Realize()

        sizer = wx.BoxSizer(wx.VERTICAL)
        sizer.Add(self.canvas, 1, wx.EXPAND)
        sizer.Add(self.toolbar, 0, wx.LEFT | wx.EXPAND)
        self.SetSizer(sizer)


class HyperTreeListPlus(HTL.HyperTreeList):
    def __init__(self, arg, *args, **kwargs):
        super().__init__(arg, *args, **kwargs) # super(HyperTreeListPlus, self).__init__(arg, *args, **kwargs)

        self.AddColumn('Files', width=150)
        self.AddColumn('Molecules', width=75)
        self.AddColumn('Selected', width=75)

        self.root = self.AddRoot('root')
        self.FileItems = []

        #self.Bind(HTL.EVT_TREE_ITEM_ACTIVATED, self.OnItemActivated)
        self.Bind(wx.EVT_TREE_SEL_CHANGED, self.OnItemActivated)
        self.Bind(HTL.EVT_TREE_ITEM_CHECKED, self.OnItemChecked)

        self.Bind(wx.EVT_TREE_ITEM_RIGHT_CLICK, self.OnItemRightClick)


#    def AppendItem(self, arg, *args, **kwargs):
#        #print(arg)
#        #print(*kwargs)
#        print(self)
#        return super().AppendItem(arg, *args, **kwargs)

    def AddExperiment(self, experiment):
        experimentItemNames = [item.GetText() for item in self.root.GetChildren()]
        if experiment.name not in experimentItemNames:
            experimentItem = self.AppendItem(self.root, experiment.name, ct_type = 1, data = experiment)

        print(experiment.name)

        for file in experiment.files:
            self.AddFile(file, experimentItem)

            #self.tree.SetItemText(item, 'test', 1)

<<<<<<< HEAD
        self.insertDataIntoColumns()
=======
>>>>>>> eff1c2c2
        self.Expand(experimentItem)

    def AddFile(self, file, experimentItem):

        folders = file.relativePath.parts

        nodeItemNames = [item.GetText() for item in experimentItem.GetChildren() if item.GetData() == None]

        parentItem = experimentItem
        for folder in folders:

            # Get the folderItems and folder names for the current folderItem
            nodeItems = [item for item in parentItem.GetChildren() if item.GetData() == None]
            nodeItemNames = [item.GetText() for item in nodeItems]

            if folder not in nodeItemNames:
                # Add new item for the folder and set parentItem to this item
                parentItem = self.AppendItem(parentItem, folder, ct_type = 1, data = None)
            else:
                # Set parent item to the found folderItem
                parentItem = nodeItems[nodeItemNames.index(folder)]

        item = self.AppendItem(parentItem, file.name, ct_type = 1, data = file)
        self.FileItems.append(item)

        # self.insertDataIntoColumns(item)

        return item
<<<<<<< HEAD
    
    def insertDataIntoColumns(self):
        for item in self.FileItems:
            itemData = item.GetData()
            if type(itemData) is File:
                self.SetItemText(item, str(len(itemData.molecules)), 1) # Should be in a different method
                self.SetItemText(item, str(len(itemData.selectedMolecules)), 2)
    
=======

    def insertDataIntoColumns(self, item):
        itemData = item.GetData()
        if type(itemData) is File:
            self.SetItemText(item, str(len(itemData.molecules)), 1) # Should be in a different method
            self.SetItemText(item, str(len(itemData.selectedMolecules)), 2)


>>>>>>> eff1c2c2
    def OnItemActivated(self, event):
        item = event.GetItem()
        itemData = item.GetData()
        if type(itemData) == File:
            self.Parent.movie.file = itemData

    def OnItemChecked(self, event):
        item = event.GetItem()
        #newItemCheckedState = bool(self.tree.GetCheckedState(item))
        newCheckedState = bool(item.IsChecked())
        self.CheckItem3(item, checked = newCheckedState)

        # itemData = item.GetData()
        # if type(itemData) == File:
        #     # file = self.GetItemPyData(item)
        #     file = itemData
        #     file.isSelected = newCheckedState

        #for child in item.GetChildren():



        #file = self.tree.GetItemData(item)

        #file = self.tree.GetItemData(item)

        # self.histogram.axis.clear()
        # self.experiment.histogram(self.histogram.axis, fileSelection = True)
        # self.histogram.canvas.draw()
        # self.histogram.canvas.Refresh()

        #print(self.h.IsShown())
#        if self.histogram.IsShown():
#            self.histogram.panel.axis.clear()
#            self.experiment.histogram(self.histogram.panel.axis, fileSelection=True)
#            self.histogram.panel.canvas.draw()
#            self.histogram.panel.canvas.Refresh()
        self.Parent.histogram.PlotHistogram()

    def OnItemRightClick(self, event):
        print('Right click')
        item = event.GetItem()
        itemData = item.GetData()

        if type(itemData) == File:
            file = itemData
            popupMenu = wx.Menu()
            popupMenuPerformMapping = popupMenu.Append(wx.ID_ANY, "&Perform mapping", "Perform mapping")
            self.Bind(wx.EVT_MENU, lambda selectEvent: self.OnPerformMapping(selectEvent, item, file),
                      popupMenuPerformMapping)

            if file.mapping is not None:
                popupMenuApplyMappingToOtherFiles = popupMenu.Append(wx.ID_ANY, "&Apply mapping to other files", "Apply mapping to other files")
                self.Bind(wx.EVT_MENU, lambda selectEvent: self.OnApplyMappingToOtherFiles(selectEvent, item, file),
                          popupMenuApplyMappingToOtherFiles)

            self.PopupMenu(popupMenu, event.GetPoint())

    def OnPerformMapping(self, event, item, file):
        file.perform_mapping()

    def OnApplyMappingToOtherFiles(self, event, item, file):
        file.use_mapping_for_all_files()
        standardColour = self.GetItemBackgroundColour(self.GetRootItem().GetChildren()[0])
        for item in self.FileItems: self.SetItemBackgroundColour(item, standardColour)
        self.SetItemBackgroundColour(item, wx.YELLOW) #wx.Colour(160,160,160))


    def CheckItem3(self, item, checked = True):
        self.CheckItem2(item, checked=checked, torefresh=True)
        itemData = item.GetData()
        if type(itemData) == File:
            #file = self.GetItemPyData(item)
            file = itemData
            file.isSelected = checked
        else:
            for child in item.GetChildren():
                self.CheckItem3(child, checked = checked)

#class Plot(wx.Panel):
#    def __init__(self, parent, id=-1, dpi=None, **kwargs):
#        wx.Panel.__init__(self, parent, id=id, **kwargs)
#        self.figure = mpl.figure.Figure(dpi=dpi, figsize=(2, 2))
#        #self.axis = self.figure.gca()
#        self.canvas = FigureCanvas(self, -1, self.figure)
#        self.toolbar = NavigationToolbar(self.canvas)
#        self.toolbar.Realize()
#
#        sizer = wx.BoxSizer(wx.VERTICAL)
#        sizer.Add(self.canvas, 1, wx.EXPAND)
#        sizer.Add(self.toolbar, 0, wx.LEFT | wx.EXPAND)
#        self.SetSizer(sizer)


#class PlotNotebook(wx.Panel):
#    def __init__(self, parent, id=-1, size = (500,500)):
#        wx.Panel.__init__(self, parent, id=id, size=size)
#        self.nb = aui.AuiNotebook(self)
#        sizer = wx.BoxSizer()
#        sizer.Add(self.nb, 1, wx.EXPAND)
#        self.SetSizer(sizer)
#
#    def add(self, name="plot"):
#        page = Plot(self.nb)
#        self.nb.AddPage(page, name)
#        return page.figure


#class TracePanel(wx.Frame):
#    def __init__(self, title='Trace', parent=None):
#        wx.Frame.__init__(self, parent=parent, title=title)
#        self.panel = PlotPanel(self)
#        self.parent = parent
#        self.Bind(wx.EVT_CLOSE, self.OnClose)
#
#        self.moleculesToLoopThrough = None
#
#        self.currentMolecule = None
#
#    def Show(self):
#        self.PlotTrace(self.currentMolecule)
#        super().Show()
#
#    def OnClose(self,event):
#        self.parent.viewMenuShowTrace.Check(False)
#        self.Hide()
#
#    def PlotTrace(self, molecule):
#        self.currentMolecule = molecule
#        if self.IsShown():
#            self.panel.axis.clear()
#            molecule.plot(figure = self.panel.figure)
#            self.panel.canvas.draw()
#            self.panel.canvas.Refresh()
#            print(str(molecule.index))
#
#    def LoopThroughMolecules(self, molecules):
#        self.moleculesToLoopThrough = molecules
#        self.panel.canvas.Bind(wx.EVT_KEY_DOWN, self.GoToNextMolecule)
#        self.Show()
#        self.PlotTrace(molecules[0])
#        print('LoopThrough')


app = wx.App(False)
frame = MainFrame(None, "MainFrame")
app.MainLoop()

print('End')

del app


"""

class MyTree(wx.TreeCtrl):
    def __init__(self, parent, id, pos, size, style):
        wx.TreeCtrl.__init__(self, parent, id, pos, size, style)

class TreePanel(wx.Panel):
    def __init__(self, parent):
        wx.Panel.__init__(self, parent)

        self.tree = MyTree(self, wx.ID_ANY, wx.DefaultPosition, (300,200), wx.TR_HAS_BUTTONS)

        self.root = self.tree.AddRoot('Something goes here')
        self.tree.SetPyData(self.root, ('key', 'value'))
        self.tree.AppendItem(self.root, 'Operating Systems')
        self.tree.Expand(self.root)



"""<|MERGE_RESOLUTION|>--- conflicted
+++ resolved
@@ -375,10 +375,7 @@
 
             #self.tree.SetItemText(item, 'test', 1)
 
-<<<<<<< HEAD
         self.insertDataIntoColumns()
-=======
->>>>>>> eff1c2c2
         self.Expand(experimentItem)
 
     def AddFile(self, file, experimentItem):
@@ -407,25 +404,14 @@
         # self.insertDataIntoColumns(item)
 
         return item
-<<<<<<< HEAD
-    
+
     def insertDataIntoColumns(self):
         for item in self.FileItems:
             itemData = item.GetData()
             if type(itemData) is File:
                 self.SetItemText(item, str(len(itemData.molecules)), 1) # Should be in a different method
                 self.SetItemText(item, str(len(itemData.selectedMolecules)), 2)
-    
-=======
-
-    def insertDataIntoColumns(self, item):
-        itemData = item.GetData()
-        if type(itemData) is File:
-            self.SetItemText(item, str(len(itemData.molecules)), 1) # Should be in a different method
-            self.SetItemText(item, str(len(itemData.selectedMolecules)), 2)
-
-
->>>>>>> eff1c2c2
+
     def OnItemActivated(self, event):
         item = event.GetItem()
         itemData = item.GetData()
