# -*- coding: utf-8 -*-
"""
Created on Fri Sep 14 15:44:52 2018

@author: ivoseverins
"""

# If you get the error wxApp must be created first, restart kernel

#!/usr/bin/env python
import wx #cross-platform GUI API
import wx.dataview
import wx.lib.agw.hypertreelist as HTL
from trace_analysis import Experiment, File

#Use the following lines on Mac
from sys import platform
if platform == "darwin":
    from matplotlib import use
    use('WXAgg')

import matplotlib as mpl
from matplotlib.backends.backend_wxagg import FigureCanvasWxAgg as FigureCanvas
from matplotlib.backends.backend_wxagg import NavigationToolbar2WxAgg as NavigationToolbar



class MainFrame(wx.Frame):
    def __init__(self, parent, title):

        wx.Frame.__init__(self, parent, title='Trace Analysis', size=(300,700))

        #self.panel1 = wx.Panel(self, wx.ID_ANY, size = (200,200))
        #self.panel2 = wx.Panel(self, wx.ID_ANY, size = (200,200))

        # Status bar
        self.CreateStatusBar()

        # File menu in Menu bar
        fileMenu = wx.Menu()
        fileMenuOpen = fileMenu.Append(wx.ID_OPEN, "&Open", "Open directory")
        fileMenuAbout = fileMenu.Append(wx.ID_ABOUT, "&About")
        fileMenuExit = fileMenu.Append(wx.ID_EXIT, "&Exit")

        self.Bind(wx.EVT_MENU, self.OnOpen, fileMenuOpen)
        self.Bind(wx.EVT_MENU, self.OnAbout, fileMenuAbout)
        self.Bind(wx.EVT_MENU, self.OnExit, fileMenuExit)

        # View menu in Menu bar
        viewMenu = wx.Menu()
        self.viewMenuShowMovie = viewMenu.AppendCheckItem(wx.ID_ANY, "&Show movie", "Show movie")
        self.viewMenuShowHistogram = viewMenu.AppendCheckItem(wx.ID_ANY,"&Show histogram", "Show histogram")
        self.viewMenuShowTrace = viewMenu.AppendCheckItem(wx.ID_ANY,"&Show trace", "Show trace")

        self.Bind(wx.EVT_MENU, self.OnShowMovie, self.viewMenuShowMovie)
        self.Bind(wx.EVT_MENU, self.OnShowHistogram, self.viewMenuShowHistogram)
        self.Bind(wx.EVT_MENU, self.OnShowTrace, self.viewMenuShowTrace)

        # Data menu in Menu bar
        dataMenu = wx.Menu()
        self.dataMenuFindMolecules = dataMenu.Append(wx.ID_ANY, "&Find molecules", "Find molecules")
        self.dataMenuExtractTraces = dataMenu.Append(wx.ID_ANY, "&Extract traces", "Extract traces")

        self.Bind(wx.EVT_MENU, self.OnFindMolecules, self.dataMenuFindMolecules)
        self.Bind(wx.EVT_MENU, self.OnExtractTraces, self.dataMenuExtractTraces)

        # Select menu in Menu bar
        selectMenu = wx.Menu()
        self.selectMenuManualSelection = selectMenu.Append(wx.ID_ANY,"&Manual selection", "Manual selection")

        self.Bind(wx.EVT_MENU, self.OnManualSelection, self.selectMenuManualSelection)

        # Menu bar        x
        menuBar = wx.MenuBar()
        menuBar.Append(fileMenu,"&File")
        menuBar.Append(viewMenu,"&View")
        menuBar.Append(dataMenu,"&Data")
        menuBar.Append(selectMenu,"&Select")
        self.SetMenuBar(menuBar)




        # HyperTreeList
        self.tree = HyperTreeListPlus(self, wx.ID_ANY, wx.DefaultPosition, wx.Size(200,300),
                                      0,
                                      wx.TR_HIDE_ROOT | HTL.TR_MULTIPLE | HTL.TR_EXTENDED |
                                      HTL.TR_HAS_BUTTONS | HTL.TR_LINES_AT_ROOT)
        #self.tree = HTL.HyperTreeList(self, wx.ID_ANY, wx.DefaultPosition, wx.Size(200,300),
        #                              HTL.TR_MULTIPLE | HTL.TR_EXTENDED)



        # TreeListCtrl
        #self.tree = wx.dataview.TreeListCtrl(self, wx.ID_ANY, wx.DefaultPosition, wx.Size(200,300),
        #                                     wx.dataview.TL_CHECKBOX | wx.dataview.TL_MULTIPLE)
        #self.Bind(wx.dataview.EVT_TREELIST_ITEM_CHECKED, self.Test, self.tree)
        #self.Bind(wx.EVT_TREE_SEL_CHANGED, self.Test, self.tree)
        ##self.tree.Bind(wx.EVT_LEFT_DOWN, self.Test)
        #panel = TreePanel(self)
<<<<<<< HEAD


=======
        
        self.movie = MoviePanel(parent=self)
>>>>>>> c5911330
        self.histogram = HistogramPanel(parent=self)
        self.trace = TracePanel(parent=self)
        #self.histogram = PlotPanel(self)
        #self.histogram.figure.gca().plot([1, 2, 3, 4, 5], [2, 1, 4, 2, 3])
        #self.histogram.figure.gca().hist([1, 2, 3, 4, 5])

        #test = wx.Button(self, -1, 'Large button')
        #test = wx.Button(self, -1, 'Large button')
        #wx.Button(self.panel1, -1, 'Small button')
        #box = wx.BoxSizer(wx.HORIZONTAL)
        #box.Add(self.tree, 0,wx.EXPAND,0)
        #box.Add(self.plotter, 0,0,0)
        #box.Add(self.histogram,1,wx.EXPAND,0)

        #box.Add(wx.Button(self, -1, 'Small button'), 0, 0, 0)
        #box.Add(wx.Button(self, -1, 'Large button'), 0, 0, 0)
        #box.Add(self.tree, 1,0,0)
        #box.Add(self.panel2, 1,0,0)
        #self.SetSizerAndFit(box)

        self.Show(True)

        #self.createTree(r'D:\ivoseverins\SURFdrive\Promotie\Code\Python\traceAnalysis\twoColourExampleData')
        #self.createTree(r'D:\SURFdrive\Promotie\Code\Python\traceAnalysis\twoColourExampleData')
        #self.createTree(r'/Users/ivoseverins/SURFdrive/Promotie/Code/Python/traceAnalysis/twoColourExampleData')




    # File menu event handlers
    def OnOpen(self,event):
        self.experimentPath = ''
        dlg = wx.DirDialog(self, "Choose a directory", self.experimentPath)
        if dlg.ShowModal() == wx.ID_OK:
            experimentPath = dlg.GetPath()
            self.experiment = Experiment(experimentPath)

            self.tree.AddExperiment(self.experiment)

            self.experiment.histogram(self.histogram.panel.axis, fileSelection = True)

            print(self.experiment.files[0].movie)

#            self.experimentRoot = dlg.GetPath()
#            print(self.experimentRoot)
#            exp = Experiment(self.experimentRoot)
#
#            self.tree.AppendColumn('Files')
#            self.experimentRoot = self.tree.AppendItem(self.tree.GetRootItem(),exp.name)
#
#            for file in exp.files:
#                self.tree.AppendItem(self.experimentRoot, file.name)
#
#            self.tree.Expand(self.experimentRoot)



    def OnAbout(self,event):
        dlg = wx.MessageDialog(self, 'Software for trace analysis', 'About Trace Analysis', wx.OK)
        dlg.ShowModal()
        dlg.Destroy()

    def OnExit(self,event):
        self.Close(True) # Close program

    # View menu event handlers
    def OnShowMovie(self,event):
        if event.IsChecked(): self.movie.Show()
        elif ~event.IsChecked(): self.movie.Hide()

    def OnShowHistogram(self,event):
        if event.IsChecked(): self.histogram.Show()
        elif ~event.IsChecked(): self.histogram.Hide()

    def OnShowTrace(self,event):
        if event.IsChecked():
            self.trace.Show()
            self.trace.PlotTrace(self.experiment.files[0].molecules[0])
        elif ~event.IsChecked(): self.trace.Hide()

    # Data menu event handlers
    def OnFindMolecules(self, event):
        for file in self.experiment.selectedFiles:
            file.find_coordinates() # The channel should be an option somewhere

    def OnExtractTraces(self, event):
        for file in self.experiment.selectedFiles:
            file.extract_traces()

    # Select menu event handlers
    def OnManualSelection(self, event):
        file = self.tree.GetSelection().GetData()
        print(file.name)
        self.trace.LoopThroughMolecules(file.molecules)


    # TreeListCtrl event handlers
#    def Test(self, event):
#        item = event.GetItem()
#        #newItemCheckedState = bool(self.tree.GetCheckedState(item))
#        newItemCheckedState = bool(item.IsChecked())
#        #file = self.tree.GetItemData(item)
#        file = self.tree.GetItemPyData(item)
#        file.isSelected = newItemCheckedState


        # self.histogram.axis.clear()
        # self.experiment.histogram(self.histogram.axis, fileSelection = True)
        # self.histogram.canvas.draw()
        # self.histogram.canvas.Refresh()

        #print(self.h.IsShown())
#        if self.histogram.IsShown():
#            self.histogram.panel.axis.clear()
#            self.experiment.histogram(self.histogram.panel.axis, fileSelection=True)
#            self.histogram.panel.canvas.draw()
#            self.histogram.panel.canvas.Refresh()
        self.histogram.PlotHistogram()

class MoviePanel(wx.Frame):
    def __init__(self, title='Movie', parent=None):
        wx.Frame.__init__(self, parent=parent, title=title)
        self.panel = PlotPanel(self)
        self.parent = parent
        self.Bind(wx.EVT_CLOSE, self.OnClose)

        self._file = None

    @property
    def file(self):
        return self._file

    @file.setter
    def file(self, file):
        self._file = file
        self.ShowMovie()

    def ShowMovie(self, show_coordinates = True):
        if self.IsShown():
            self.panel.axis.clear()
            self._file.movie.show_average_image(figure = self.panel.figure)
            if show_coordinates: self._file.show_coordinates(figure=self.panel.figure)
            self.panel.canvas.draw()
            self.panel.canvas.Refresh()

    def OnClose(self,event):
        self.parent.viewMenuShowMovie.Check(False)
        self.Hide()

class HistogramPanel(wx.Frame):
    def __init__(self, title='Histogram', parent=None):
        wx.Frame.__init__(self, parent=parent, title=title)
        self.panel = PlotPanel(self)
        self.parent = parent
        self.Bind(wx.EVT_CLOSE, self.OnClose)

    def PlotHistogram(self, fileSelection = True, moleculeSelection = False):
        if self.IsShown():
            self.panel.axis.clear()
            self.parent.experiment.histogram(self.panel.axis, fileSelection=fileSelection)
            self.panel.canvas.draw()
            self.panel.canvas.Refresh()

    def OnClose(self,event):
        self.parent.viewMenuShowHistogram.Check(False)
        self.Hide()

class TracePanel(wx.Frame):
    def __init__(self, title='Trace', parent=None):
        wx.Frame.__init__(self, parent=parent, title=title)
        self.panel = PlotPanel(self)
        self.parent = parent
        self.Bind(wx.EVT_CLOSE, self.OnClose)

        self.moleculesToLoopThrough = None

        self.currentMolecule = None

    def Show(self):
        self.PlotTrace(self.currentMolecule)
        super().Show()

    def OnClose(self,event):
        self.parent.viewMenuShowTrace.Check(False)
        self.Hide()

    def PlotTrace(self, molecule):
        self.currentMolecule = molecule
        if self.IsShown():
            self.panel.axis.clear()
            molecule.plot(figure = self.panel.figure)
            self.panel.canvas.draw()
            self.panel.canvas.Refresh()
            print(str(molecule.index))

    def LoopThroughMolecules(self, molecules):
        self.moleculesToLoopThrough = molecules
        self.panel.canvas.Bind(wx.EVT_KEY_DOWN, self.GoToNextMolecule)
        self.Show()
        self.PlotTrace(molecules[0])
        print('LoopThrough')

    def GoToNextMolecule(self, event):
        nextMoleculeIndex = self.moleculesToLoopThrough.index(self.currentMolecule)+1
        if (nextMoleculeIndex < len(self.moleculesToLoopThrough)):
            nextMolecule = self.moleculesToLoopThrough[nextMoleculeIndex]
            self.PlotTrace(nextMolecule)
        else:
            self.panel.canvas.Unbind(wx.EVT_KEY_DOWN)



class PlotPanel(wx.Panel):
    def __init__(self, parent, id=-1, dpi=None, **kwargs):
        wx.Panel.__init__(self, parent, id=id, size = (500,500), **kwargs)
        self.figure = mpl.figure.Figure(dpi=dpi, figsize=(2, 2))
        self.axis = self.figure.gca()
        self.canvas = FigureCanvas(self, -1, self.figure)
        self.toolbar = NavigationToolbar(self.canvas)
        self.toolbar.Realize()

        sizer = wx.BoxSizer(wx.VERTICAL)
        sizer.Add(self.canvas, 1, wx.EXPAND)
        sizer.Add(self.toolbar, 0, wx.LEFT | wx.EXPAND)
        self.SetSizer(sizer)


class HyperTreeListPlus(HTL.HyperTreeList):
    def __init__(self, arg, *args, **kwargs):
        super().__init__(arg, *args, **kwargs) # super(HyperTreeListPlus, self).__init__(arg, *args, **kwargs)

        self.AddColumn('Files', width=150)
        self.AddColumn('Molecules', width=75)
        self.AddColumn('Selected', width=75)

        self.root = self.AddRoot('root')
        self.FileItems = []

        #self.Bind(HTL.EVT_TREE_ITEM_ACTIVATED, self.OnItemActivated)
        self.Bind(wx.EVT_TREE_SEL_CHANGED, self.OnItemActivated)
        self.Bind(HTL.EVT_TREE_ITEM_CHECKED, self.OnItemChecked)
<<<<<<< HEAD

=======
        self.Bind(wx.EVT_TREE_ITEM_RIGHT_CLICK, self.OnItemRightClick)

    
>>>>>>> c5911330
#    def AppendItem(self, arg, *args, **kwargs):
#        #print(arg)
#        #print(*kwargs)
#        print(self)
#        return super().AppendItem(arg, *args, **kwargs)

    def AddExperiment(self, experiment):
        experimentItemNames = [item.GetText() for item in self.root.GetChildren()]
        if experiment.name not in experimentItemNames:
            experimentItem = self.AppendItem(self.root, experiment.name, ct_type = 1, data = experiment)

        print(experiment.name)

        for file in experiment.files:
            self.AddFile(file, experimentItem)

            #self.tree.SetItemText(item, 'test', 1)

        self.Expand(experimentItem)

    def AddFile(self, file, experimentItem):

        folders = file.relativePath.parts

        nodeItemNames = [item.GetText() for item in experimentItem.GetChildren() if item.GetData() == None]

        parentItem = experimentItem
        for folder in folders:

            # Get the folderItems and folder names for the current folderItem
            nodeItems = [item for item in parentItem.GetChildren() if item.GetData() == None]
            nodeItemNames = [item.GetText() for item in nodeItems]

            if folder not in nodeItemNames:
                # Add new item for the folder and set parentItem to this item
                parentItem = self.AppendItem(parentItem, folder, ct_type = 1, data = None)
            else:
                # Set parent item to the found folderItem
                parentItem = nodeItems[nodeItemNames.index(folder)]

        item = self.AppendItem(parentItem, file.name, ct_type = 1, data = file)
        self.FileItems.append(item)

        self.insertDataIntoColumns(item)

        return item

    def insertDataIntoColumns(self, item):
        itemData = item.GetData()
        if type(itemData) is File:
            self.SetItemText(item, str(len(itemData.molecules)), 1) # Should be in a different method
            self.SetItemText(item, str(len(itemData.selectedMolecules)), 2)
<<<<<<< HEAD



=======
    
    def OnItemActivated(self, event):
        item = event.GetItem()
        itemData = item.GetData()
        if type(itemData) == File:
            self.Parent.movie.file = itemData
    
>>>>>>> c5911330
    def OnItemChecked(self, event):
        item = event.GetItem()
        #newItemCheckedState = bool(self.tree.GetCheckedState(item))
        newCheckedState = bool(item.IsChecked())
        self.CheckItem3(item, checked = newCheckedState)

        # itemData = item.GetData()
        # if type(itemData) == File:
        #     # file = self.GetItemPyData(item)
        #     file = itemData
        #     file.isSelected = newCheckedState

        #for child in item.GetChildren():



        #file = self.tree.GetItemData(item)

        #file = self.tree.GetItemData(item)

        # self.histogram.axis.clear()
        # self.experiment.histogram(self.histogram.axis, fileSelection = True)
        # self.histogram.canvas.draw()
        # self.histogram.canvas.Refresh()

        #print(self.h.IsShown())
#        if self.histogram.IsShown():
#            self.histogram.panel.axis.clear()
#            self.experiment.histogram(self.histogram.panel.axis, fileSelection=True)
#            self.histogram.panel.canvas.draw()
#            self.histogram.panel.canvas.Refresh()
        self.Parent.histogram.PlotHistogram()

    def OnItemRightClick(self, event):
        print('Right click')
        item = event.GetItem()
        itemData = item.GetData()

        if type(itemData) == File:
            file = itemData
            popupMenu = wx.Menu()
            popupMenuPerformMapping = popupMenu.Append(wx.ID_ANY, "&Perform mapping", "Perform mapping")
            self.Bind(wx.EVT_MENU, lambda selectEvent: self.OnPerformMapping(selectEvent, item, file),
                      popupMenuPerformMapping)

            if file.mapping is not None:
                popupMenuApplyMappingToOtherFiles = popupMenu.Append(wx.ID_ANY, "&Apply mapping to other files", "Apply mapping to other files")
                self.Bind(wx.EVT_MENU, lambda selectEvent: self.OnApplyMappingToOtherFiles(selectEvent, item, file),
                          popupMenuApplyMappingToOtherFiles)

            self.PopupMenu(popupMenu, event.GetPoint())

    def OnPerformMapping(self, event, item, file):
        file.perform_mapping()

    def OnApplyMappingToOtherFiles(self, event, item, file):
        file.use_mapping_for_all_files()
        standardColour = self.GetItemBackgroundColour(self.GetRootItem().GetChildren()[0])
        for item in self.FileItems: self.SetItemBackgroundColour(item, standardColour)
        self.SetItemBackgroundColour(item, wx.YELLOW) #wx.Colour(160,160,160))


    def CheckItem3(self, item, checked = True):
        self.CheckItem2(item, checked=checked, torefresh=True)
        itemData = item.GetData()
        if type(itemData) == File:
            #file = self.GetItemPyData(item)
            file = itemData
            file.isSelected = checked
        else:
            for child in item.GetChildren():
                self.CheckItem3(child, checked = checked)

#class Plot(wx.Panel):
#    def __init__(self, parent, id=-1, dpi=None, **kwargs):
#        wx.Panel.__init__(self, parent, id=id, **kwargs)
#        self.figure = mpl.figure.Figure(dpi=dpi, figsize=(2, 2))
#        #self.axis = self.figure.gca()
#        self.canvas = FigureCanvas(self, -1, self.figure)
#        self.toolbar = NavigationToolbar(self.canvas)
#        self.toolbar.Realize()
#
#        sizer = wx.BoxSizer(wx.VERTICAL)
#        sizer.Add(self.canvas, 1, wx.EXPAND)
#        sizer.Add(self.toolbar, 0, wx.LEFT | wx.EXPAND)
#        self.SetSizer(sizer)


#class PlotNotebook(wx.Panel):
#    def __init__(self, parent, id=-1, size = (500,500)):
#        wx.Panel.__init__(self, parent, id=id, size=size)
#        self.nb = aui.AuiNotebook(self)
#        sizer = wx.BoxSizer()
#        sizer.Add(self.nb, 1, wx.EXPAND)
#        self.SetSizer(sizer)
#
#    def add(self, name="plot"):
#        page = Plot(self.nb)
#        self.nb.AddPage(page, name)
#        return page.figure





app = wx.App(False)
frame = MainFrame(None, "MainFrame")
app.MainLoop()

print('End')

del app


"""

class MyTree(wx.TreeCtrl):
    def __init__(self, parent, id, pos, size, style):
        wx.TreeCtrl.__init__(self, parent, id, pos, size, style)

class TreePanel(wx.Panel):
    def __init__(self, parent):
        wx.Panel.__init__(self, parent)

        self.tree = MyTree(self, wx.ID_ANY, wx.DefaultPosition, (300,200), wx.TR_HAS_BUTTONS)

        self.root = self.tree.AddRoot('Something goes here')
        self.tree.SetPyData(self.root, ('key', 'value'))
        self.tree.AppendItem(self.root, 'Operating Systems')
        self.tree.Expand(self.root)



"""<|MERGE_RESOLUTION|>--- conflicted
+++ resolved
@@ -98,13 +98,9 @@
         #self.Bind(wx.EVT_TREE_SEL_CHANGED, self.Test, self.tree)
         ##self.tree.Bind(wx.EVT_LEFT_DOWN, self.Test)
         #panel = TreePanel(self)
-<<<<<<< HEAD
-
-
-=======
-        
+
         self.movie = MoviePanel(parent=self)
->>>>>>> c5911330
+
         self.histogram = HistogramPanel(parent=self)
         self.trace = TracePanel(parent=self)
         #self.histogram = PlotPanel(self)
@@ -346,13 +342,11 @@
         #self.Bind(HTL.EVT_TREE_ITEM_ACTIVATED, self.OnItemActivated)
         self.Bind(wx.EVT_TREE_SEL_CHANGED, self.OnItemActivated)
         self.Bind(HTL.EVT_TREE_ITEM_CHECKED, self.OnItemChecked)
-<<<<<<< HEAD
-
-=======
+
         self.Bind(wx.EVT_TREE_ITEM_RIGHT_CLICK, self.OnItemRightClick)
 
-    
->>>>>>> c5911330
+
+
 #    def AppendItem(self, arg, *args, **kwargs):
 #        #print(arg)
 #        #print(*kwargs)
@@ -405,19 +399,14 @@
         if type(itemData) is File:
             self.SetItemText(item, str(len(itemData.molecules)), 1) # Should be in a different method
             self.SetItemText(item, str(len(itemData.selectedMolecules)), 2)
-<<<<<<< HEAD
-
-
-
-=======
-    
+
+
     def OnItemActivated(self, event):
         item = event.GetItem()
         itemData = item.GetData()
         if type(itemData) == File:
             self.Parent.movie.file = itemData
-    
->>>>>>> c5911330
+
     def OnItemChecked(self, event):
         item = event.GetItem()
         #newItemCheckedState = bool(self.tree.GetCheckedState(item))
