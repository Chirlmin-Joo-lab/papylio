name: trace_analysis
channels:
- conda-forge
dependencies:
- python=3.7
- pip=19.3.1
- numpy=1.20
- matplotlib=3.4
- wxpython=4.0.6
- pathlib2=2.3.4
- opencv=4.1.1
- tabulate=0.8.3
- scipy=1.3.1
- scikit-image=0.16.2
- scikit-learn=0.22.2.post1
- pyyaml=5.1.2
<<<<<<< HEAD
- pandas=1.2
=======
- pandas=1.1
>>>>>>> 044ae743
- seaborn=0.10.1
- openpyxl=3.0.1
- sphinx=2.3.1
- sphinx_rtd_theme=0.4.3
- git=2.23.0
- nd2reader=3.0
- shapely=1.7
- bioconda::logomaker=0.8
- pip:
    - tifffile==2019.7.26<|MERGE_RESOLUTION|>--- conflicted
+++ resolved
@@ -14,11 +14,7 @@
 - scikit-image=0.16.2
 - scikit-learn=0.22.2.post1
 - pyyaml=5.1.2
-<<<<<<< HEAD
 - pandas=1.2
-=======
-- pandas=1.1
->>>>>>> 044ae743
 - seaborn=0.10.1
 - openpyxl=3.0.1
 - sphinx=2.3.1
