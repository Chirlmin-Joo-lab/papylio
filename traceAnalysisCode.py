--- conflicted
+++ resolved
@@ -90,12 +90,11 @@
             warnings.warn('FileName ' + fileName + ' not added, filename should contain hel...')
 
 
-<<<<<<< HEAD
     def histogram(self, axis = None, fileSelection = False, moleculeSelection = False, makeFit = False):
         #files = [file for file in exp.files if file.isSelected]
         #files = self.files
-        
-        if (fileSelection & moleculeSelection): 
+
+        if (fileSelection & moleculeSelection):
             histogram([molecule for file in self.selectedFiles for molecule in file.selectedMolecules], axis, makeFit)
         elif (fileSelection & (not moleculeSelection)):
             histogram([molecule for file in self.selectedFiles for molecule in file.molecules], axis, makeFit)
@@ -103,24 +102,7 @@
             histogram([molecule for file in self.files for molecule in file.selectedMolecules], axis, makeFit)
         else:
             histogram([molecule for file in self.files for molecule in file.molecules], axis, makeFit)
-	
-=======
-    def histogram(self, axis = None, fileSelection = False, moleculeSelection = False):
-        # files = [file for file in exp.files if file.isSelected]
-        # files = self.files
-        if (fileSelection & moleculeSelection):
-            histogram([molecule for file in self.selectedFiles
-                       for molecule in file.selectedMolecules], axis)
-        elif (fileSelection & (not moleculeSelection)):
-            histogram([molecule for file in self.selectedFiles
-                       for molecule in file.molecules], axis)
-        elif ((not fileSelection) & moleculeSelection):
-            histogram([molecule for file in self.files for molecule
-                       in file.selectedMolecules], axis)
-        else:
-            histogram([molecule for file in self.files for molecule
-                       in file.molecules], axis)
->>>>>>> deeb4488
+
 
     def select(self):
         for molecule in self.molecules:
@@ -302,36 +284,36 @@
     molecules = input
     data = np.concatenate([molecule.E() for molecule in molecules])
     axis.hist(data,100, range = (0,1))
-    
+
     if makeFit:
         fit(data, axis)
 
 
 def fit(data, axis):
-    
+
     hist, bin_edges = np.histogram(data,100, range = (0,1))
     bin_centers = (bin_edges[0:-1]+bin_edges[1:])/2
-    
+
     #plt.plot(bin_centers,hist)
-    
+
     from scipy.signal import butter
     from scipy.signal import filtfilt
     b, a = butter(2, 0.2, 'low')
     output_signal = filtfilt(b, a, hist)
     plt.plot(bin_centers, output_signal)
-    
+
     from scipy.signal import find_peaks
     peaks, properties = find_peaks(output_signal, prominence=5, width=7) #prominence=1
     plt.plot(bin_centers[peaks], hist[peaks], "x")
-    
-    
+
+
     def func(x, a, b, c, d, e, f):
         return a * np.exp(-(x-b)**2/(2*c**2)) + d * np.exp(-(x-e)**2/(2*f**2))
-    
+
     from scipy.optimize import curve_fit
-    popt, pcov = curve_fit(func, bin_centers, hist, method = 'trf', 
+    popt, pcov = curve_fit(func, bin_centers, hist, method = 'trf',
                            p0 = [hist[peaks[0]],bin_centers[peaks[0]],0.1,hist[peaks[1]],bin_centers[peaks[1]],0.1], bounds = (0,[np.inf,1,1,np.inf,1,1]))
-    
+
     axis.plot(bin_centers,func(bin_centers, *popt))
     #plt.plot(bin_centers,func(bin_centers, 10000,0.18,0.1,5000,0.5,0.2))
 
