# -*- coding: utf-8 -*-
"""
Created on Fri Sep 14 15:24:46 2018

@author: ivoseverins
"""

import os
import re # Regular expressions
import warnings
import numpy as np
<<<<<<< HEAD
np.seterr(divide='ignore', invalid='ignore')
import pandas as pd
import matplotlib.pyplot as plt
import itertools
from threshold_analysis_v2 import stepfinder
=======

# Use the following instead of: import matplotlib as mpl
#from matplotlib import use
#use('WXAgg')
from matplotlib import pyplot as plt

import itertools
from .threshold_analysis import stepfinder, plot_steps
>>>>>>> bf03d4ce
import multiprocessing as mp
from functools import wraps, partial
import pickle

class Experiment:
    def __init__(self, mainPath, exposure_time=None):
        self.name = os.path.basename(mainPath)
        self.mainPath = mainPath
        self.files = list()
        self.Ncolours = 2
        self.exposure_time = exposure_time

        os.chdir(mainPath)

        self.addAllFilesInMainPath()

    @property
    def molecules(self):
        return [molecule for file in self.files for molecule in file.molecules]

    @property
    def selectedFiles(self):
        return [file for file in self.files if file.isSelected]
    @property
    def selectedMoleculesInSelectedFiles(self):
        return [molecule for file in self.selectedFiles for molecule in file.selectedMolecules]
    @property
    def selectedMoleculesInAllFiles(self):
        return [molecule for file in self.files for molecule in file.selectedMolecules]

    def addAllFilesInMainPath(self):
        # Only works/tested for files in the main folder for now

        for root, dirs, fileNames in os.walk('.', topdown=False):

            for fileName in fileNames:
                    print(root)
                    print(fileName)

                    self.addFile(root, fileName)

            for name in dirs:
                warnings.warn('Import of files in subfolders does not work properly yet')
                print(os.path.join(root, name))

    def addFile(self, relativePath, fileName):
        fileNameSearch = re.search('(hel[0-9]*)(.*\..*)', fileName)

        if fileNameSearch:
            name, extension = fileNameSearch.groups()

            fullPath = os.path.join(relativePath, name)

            # Test whether file is already in experiment
            for file in self.files:
                if file.fullPath == fullPath:
                    foundFile = file
                    break
            else:
                foundFile = None

            # If not found: add file and extension, or if the file is already there then add the extention to it.
            # If the file and extension are already imported, display a warning message.
            if not foundFile:
                self.files.append(File(relativePath, name, self, self.exposure_time))
                self.files[-1].addExtension(extension)
            else:
                if extension not in foundFile.extensions:
                    foundFile.addExtension(extension)
                else:
                    warnings.warn(fullPath + extension + ' already imported')
        else:
            warnings.warn('FileName ' + fileName + ' not added, filename should contain hel...')


    def histogram(self, axis = None, fileSelection = False, moleculeSelection = False, makeFit = False):
        #files = [file for file in exp.files if file.isSelected]
        #files = self.files

        if (fileSelection & moleculeSelection):
            histogram([molecule for file in self.selectedFiles for molecule in file.selectedMolecules], axis, makeFit)
        elif (fileSelection & (not moleculeSelection)):
            histogram([molecule for file in self.selectedFiles for molecule in file.molecules], axis, makeFit)
        elif ((not fileSelection) & moleculeSelection):
            histogram([molecule for file in self.files for molecule in file.selectedMolecules], axis, makeFit)
        else:
            histogram([molecule for file in self.files for molecule in file.molecules], axis, makeFit)


    def select(self):
        for molecule in self.molecules:
            molecule.plot()
            input("Press enter to continue")

class File:
    def __init__(self, relativePath, name, experiment, exposure_time):
        self.relativePath = relativePath
        self.name = name
        self.extensions = list()
        self.experiment = experiment
        self.molecules = list()
        self.exposure_time = exposure_time  #Here the exposure time is given but it should be found from the log file if possible

        self.isSelected = False

    @property
    def fullPath(self):
        return os.path.join(self.relativePath, self.name)

    @property
    def coordinates(self):
        return np.concatenate([[molecule.coordinates[0, :]
                                for molecule in self.molecules]])

    @property
    def selectedMolecules(self):
        return [molecule for molecule in self.molecules if molecule.isSelected]

    def addExtension(self, extension):
        self.extensions.append(extension)
        print(extension)
        importFunctions = {'.pks'        : self.importPksFile,
                           '.traces'     : self.importTracesFile,
                           '.sim'       : self.importSimFile
                           }

        importFunctions.get(extension, print)()
#        if extension == '.pks':
            #self.importPksFile()

    def importPksFile(self):
        print()
        # Background value stored in pks file is not imported yet
        Ncolours = self.experiment.Ncolours
        pks = np.genfromtxt(self.name + '.pks', delimiter='      ')
        Ntraces = np.shape(pks)[0]

        if not self.molecules:
            for molecule in range(0, Ntraces, Ncolours):
                self.addMolecule()

#        for trace in range(0, Ntraces, Ncolours):
#            coordinates = pks[trace:(trace+Ncolours),1:3]
#            self.addMolecule(coordinates)

        for i, molecule in enumerate(self.molecules):
            molecule.coordinates = pks[(i*Ncolours):((i+1)*Ncolours), 1:3]

    def importTracesFile(self):
        Ncolours = self.experiment.Ncolours
        file = open(self.name + '.traces', 'r')
        self.Nframes = np.fromfile(file, dtype=np.int32, count=1).item()
        Ntraces = np.fromfile(file, dtype=np.int16, count=1).item()
        if not self.molecules:
            for molecule in range(0, Ntraces, Ncolours):
                self.addMolecule()

        rawData = np.fromfile(file, dtype=np.int16, count=self.Nframes * Ntraces)
        orderedData = np.reshape(rawData.ravel(), (Ncolours, Ntraces//Ncolours, self.Nframes), order = 'F')

        for i, molecule in enumerate(self.molecules):
            molecule.intensity = orderedData[:,i,:]
        file.close()

    def importSimFile(self):
        file = open(self.name + '.sim', 'rb')
        self.data = pickle.load(file)
        red, green  = self.data['red'], self.data['green']
        Ntraces = red.shape[0]
        self.Nframes = red.shape[1]

        if not self.molecules:
            for molecule in range(0, Ntraces):
                self.addMolecule()

        for i, molecule in enumerate(self.molecules):
            molecule.intensity = np.vstack((green[i], red[i]))
        file.close()

    def addMolecule(self):
        self.molecules.append(Molecule(self))
        self.molecules[-1].index = len(self.molecules)  # this is the molecule number

    def histogram(self):
        histogram(self.molecules)

    def load_from_excel(self, filename=None):
        if filename is None:
            filename = self.name+'_steps_data.xlsx'
        try:
            steps_data = pd.read_excel(filename, index_col=[0,1],
                                            dtype={'kon':np.str})       # reads from the 1st excel sheet of the file
        except FileNotFoundError:
            return
        molecules = steps_data.index.unique(0)
        indices = [int(m.split()[-1]) for m in molecules]
        for mol in self.molecules:
            if mol.index not in indices:
                continue
            mol.steps = steps_data.loc[f'mol {mol.index}']
            k = [int(i) for i in mol.steps.kon[0]]
            mol.kon_boolean = np.array(k).astype(bool).reshape((3,3))


class Molecule:

    def __init__(self, file):
        self.file = file
        self.index = None
        self.coordinates = None
        self.intensity = None

        self.isSelected = False

        self.steps = None  #Defined in other classes as: pd.DataFrame(columns=['frame', 'trace', 'state', 'method','thres'])
        self.kon_boolean = None  # 3x3 matrix that is indicates whether the kon will be calculated from the beginning, in-between molecules or for the end only

    def I(self, emission, Ioff=0):
        return self.intensity[emission, :] - Ioff

    def E(self, Imin=0, alpha=0):
        red = np.copy(self.I(1))
        green = self.I(0)
        np.putmask(red, red<Imin, 0)  # the mask makes all elements of acceptor that are below the Imin zero, for E caclulation
        return (red - alpha*green) / (green + red - alpha*green)

    def plot(self):
        plt.plot(self.intensity[0,:], 'g')
        plt.plot(self.intensity[1,:], 'r')
        plt.show()

    @property
    def find_steps(self):
        return stepfinder


def histogram(input, axis, makeFit = False):
    if not input: return None
    if not axis: axis = plt.gca()
    #    if not isinstance(input,list): input = [input]
#
#    molecules = list()
#
#    for i in input:
#        if isinstance(i, Molecule):
#            molecules.append(i)
#        else:
#            molecules.append(i.molecules)
    molecules = input
    data = np.concatenate([molecule.E() for molecule in molecules])
    axis.hist(data,100, range = (0,1))

    if makeFit:
        fit(data, axis)


def fit(data, axis):

    hist, bin_edges = np.histogram(data,100, range = (0,1))
    bin_centers = (bin_edges[0:-1]+bin_edges[1:])/2

    #plt.plot(bin_centers,hist)

    from scipy.signal import butter
    from scipy.signal import filtfilt
    b, a = butter(2, 0.2, 'low')
    output_signal = filtfilt(b, a, hist)
    plt.plot(bin_centers, output_signal)

    from scipy.signal import find_peaks
    peaks, properties = find_peaks(output_signal, prominence=5, width=7) #prominence=1
    plt.plot(bin_centers[peaks], hist[peaks], "x")


    def func(x, a, b, c, d, e, f):
        return a * np.exp(-(x-b)**2/(2*c**2)) + d * np.exp(-(x-e)**2/(2*f**2))

    from scipy.optimize import curve_fit
    popt, pcov = curve_fit(func, bin_centers, hist, method = 'trf',
                           p0 = [hist[peaks[0]],bin_centers[peaks[0]],0.1,hist[peaks[1]],bin_centers[peaks[1]],0.1], bounds = (0,[np.inf,1,1,np.inf,1,1]))

    axis.plot(bin_centers,func(bin_centers, *popt))
    #plt.plot(bin_centers,func(bin_centers, 10000,0.18,0.1,5000,0.5,0.2))

#uniqueFileNames = list(set([re.search('hel[0-9]*',fileName).group() for fileName in fileNames]))

"""

for root, dirs, files in os.walk('..', topdown=False):
	for name in files:
		print(os.path.join(root, name))
		print(root)
		print(name)

	for name in dirs:
		print(os.path.join(root, name))



for root, dirs, files in os.walk('..', topdown=False):
	print(files)

"""<|MERGE_RESOLUTION|>--- conflicted
+++ resolved
@@ -9,24 +9,14 @@
 import re # Regular expressions
 import warnings
 import numpy as np
-<<<<<<< HEAD
 np.seterr(divide='ignore', invalid='ignore')
 import pandas as pd
 import matplotlib.pyplot as plt
 import itertools
 from threshold_analysis_v2 import stepfinder
-=======
-
 # Use the following instead of: import matplotlib as mpl
 #from matplotlib import use
 #use('WXAgg')
-from matplotlib import pyplot as plt
-
-import itertools
-from .threshold_analysis import stepfinder, plot_steps
->>>>>>> bf03d4ce
-import multiprocessing as mp
-from functools import wraps, partial
 import pickle
 
 class Experiment:
@@ -211,7 +201,7 @@
     def histogram(self):
         histogram(self.molecules)
 
-    def load_from_excel(self, filename=None):
+    def importExcel(self, filename=None):
         if filename is None:
             filename = self.name+'_steps_data.xlsx'
         try:
@@ -245,7 +235,7 @@
     def I(self, emission, Ioff=0):
         return self.intensity[emission, :] - Ioff
 
-    def E(self, Imin=0, alpha=0):
+    def E(self, Imin=0, alpha=0):  # alpha correction is not implemented yet, this is just a reminder
         red = np.copy(self.I(1))
         green = self.I(0)
         np.putmask(red, red<Imin, 0)  # the mask makes all elements of acceptor that are below the Imin zero, for E caclulation
@@ -278,10 +268,10 @@
     axis.hist(data,100, range = (0,1))
 
     if makeFit:
-        fit(data, axis)
-
-
-def fit(data, axis):
+        fit_hist(data, axis)
+
+
+def fit_hist(data, axis):
 
     hist, bin_edges = np.histogram(data,100, range = (0,1))
     bin_centers = (bin_edges[0:-1]+bin_edges[1:])/2
