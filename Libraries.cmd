<<<<<<< HEAD
py -3.7 -m pip install numpy==1.17
py -3.7 -m pip install matplotlib==3.1.1
py -3.7 -m pip install wxpython==4.0.4
py -3.7 -m pip install pathlib2==2.3.4
py -3.7 -m pip install tifffile==2019.7.26
py -3.7 -m pip install opencv-python==4.1.0.25
py -3.7 -m pip install scipy==1.3.1
py -3.7 -m pip install scikit-image==0.15.0
py -3.7 -m pip install scikit-learn==0.21.3
=======
CALL conda activate trace_analysis
CALL conda install -y -c conda-forge numpy=1.17.1
CALL conda install -y -c conda-forge matplotlib=3.1.1
CALL conda install -y -c conda-forge wxpython=4.0.6
CALL conda install -y -c conda-forge pathlib2=2.3.4
CALL conda deactivate
>>>>>>> b68068be
<|MERGE_RESOLUTION|>--- conflicted
+++ resolved
@@ -1,18 +1,11 @@
-<<<<<<< HEAD
-py -3.7 -m pip install numpy==1.17
-py -3.7 -m pip install matplotlib==3.1.1
-py -3.7 -m pip install wxpython==4.0.4
-py -3.7 -m pip install pathlib2==2.3.4
-py -3.7 -m pip install tifffile==2019.7.26
-py -3.7 -m pip install opencv-python==4.1.0.25
-py -3.7 -m pip install scipy==1.3.1
-py -3.7 -m pip install scikit-image==0.15.0
-py -3.7 -m pip install scikit-learn==0.21.3
-=======
 CALL conda activate trace_analysis
 CALL conda install -y -c conda-forge numpy=1.17.1
 CALL conda install -y -c conda-forge matplotlib=3.1.1
 CALL conda install -y -c conda-forge wxpython=4.0.6
 CALL conda install -y -c conda-forge pathlib2=2.3.4
-CALL conda deactivate
->>>>>>> b68068be
+CALL conda install -y -c conda-forge opencv=4.1.1
+CALL conda install -y -c conda-forge scipy=1.3.1
+CALL conda install -y -c conda-forge scikit-image=0.15.0
+CALL conda install -y -c conda-forge scikit-learn=0.21.3
+CALL pip install tifffile==2019.7.26
+CALL conda deactivate